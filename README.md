# ExAdmin

<<<<<<< HEAD
[![Build Status](https://travis-ci.org/smpallen99/ex_admin.png?branch=master)](https://travis-ci.org/smpallen99/ex_admin) [![Hex Version][hex-img]][hex] [![License][license-img]][license]
=======
[![Build Status](https://travis-ci.org/smpallen99/ex_admin.png?branch=v0.7.4)](https://travis-ci.org/smpallen99/ex_admin) [![Hex Version][hex-img]][hex] [![License][license-img]][license]
>>>>>>> f1e2b65a

[hex-img]: https://img.shields.io/hexpm/v/ex_admin.svg
[hex]: https://hex.pm/packages/ex_admin
[license-img]: http://img.shields.io/badge/license-MIT-brightgreen.svg
[license]: http://opensource.org/licenses/MIT

<<<<<<< HEAD
Note: This version requires [Ecto 2.0](https://github.com/elixir-lang/ecto). Use [Branch v0.7.2](https://github.com/smpallen99/ex_admin/tree/v0.7.2) for [Hex version 0.7.1](https://hex.pm/packages/ex_admin/0.7.1) if you are still running Ecto 1.1.

=======
>>>>>>> f1e2b65a
ExAdmin is an auto administration package for [Elixir](http://elixir-lang.org/) and the [Phoenix Framework](http://www.phoenixframework.org/), a port/inspiration of [ActiveAdmin](http://activeadmin.info/) for Elixir.

Checkout the [Live Demo](http://demo.exadmin.info/admin). The source code can be found at [ExAdmin Demo](https://github.com/smpallen99/ex_admin_demo).

Checkout this [Additional Live Demo](http://demo2.exadmin.info/admin) for examples of many-to-many relationships, nested attributes, and authentication.

See the [docs](https://hexdocs.pm/ex_admin/) for more information.

## Usage

ExAdmin is an add on for an application using the [Phoenix Framework](http://www.phoenixframework.org) to create an CRUD administration tool with little or no code. By running a few mix tasks to define which Ecto Models you want to administer, you will have something that works with no additional code.
<<<<<<< HEAD

Before using ExAdmin, you will need a Phoenix project and an Ecto model created.

![ExAdmin](http://exadmin.info/doc/ex_admin.png)
=======

Before using ExAdmin, you will need a Phoenix project and an Ecto model created.

![ExAdmin](http://exadmin.info/doc/ex_admin_blue.png)
>>>>>>> f1e2b65a

### Installation

Add ex_admin to your deps:

mix.exs
```elixir
  defp deps do
     ...
<<<<<<< HEAD
     {:ex_admin, "~> 0.7.1"},
=======
     {:ex_admin, ~> 0.7"},
>>>>>>> f1e2b65a
     ...
  end
```

Fetch and compile the dependency

```
mix do deps.get, deps.compile
```

Configure ExAdmin:

```
mix admin.install
```

Add the admin routes

web/router.ex
```elixir
defmodule MyProject.Router do
  use MyProject.Web, :router
  use ExAdmin.Router
  ...
  scope "/", MyProject do
    ...
  end

  # setup the ExAdmin routes on /admin
  scope "/admin", ExAdmin do
    pipe_through :browser
    admin_routes
  end
```

Add the paging configuration

lib/survey/repo.ex
```elixir
  defmodule MyProject.Repo do
    use Ecto.Repo, otp_app: :survey
    use Scrivener, page_size: 10
  end

```

Add some admin configuration and the admin modules to the config file

config/config.exs
```elixir
config :ex_admin,
  repo: MyProject.Repo,
  module: MyProject,
  modules: [
    MyProject.ExAdmin.Dashboard,
  ]

```

Add the `priv/static/themes` directory in the `endpoint.ex` file.

lib/my_app/endpoint.ex
```elixir
  ...
  plug Plug.Static,
    at: "/", from: :nested, gzip: false,
    only: ~w(css fonts images js themes favicon.ico robots.txt)

```

Start the application with `iex -S mix phoenix.server`

Visit http://localhost:4000/admin

<<<<<<< HEAD
You should see the default Dashboard page.
=======
You should be the default Dashboard page.
>>>>>>> f1e2b65a

## Getting Started

### Adding an Ecto Model to ExAdmin

To add a model, use `admin.gen.resource` mix task:

```
mix admin.gen.resource MyModel
```

Add the new module to the config file:

config/config.exs

```elixir
config :ex_admin,
  repo: MyProject.Repo,
  module: MyProject,
  modules: [
    MyProject.ExAdmin.Dashboard,
    MyProject.ExAdmin.MyModel,
  ]
```

Start the phoenix server again and browse to `http://localhost:4000/admin/my_model`

You can now list/add/edit/and delete `MyModel`s.

### Customizing the index page

<<<<<<< HEAD
Use the `index do` command to define the fields to be displayed.
=======
Use the index do command to define the fields to be displayed.
>>>>>>> f1e2b65a

admin/my_model.ex
```elixir
defmodule MyProject.ExAdmin.MyModel do
  use ExAdmin.Register
  register_resource MyProject.MyModel do

    index do
      selectable_column

      column :id
      column :name
<<<<<<< HEAD
      actions       # display the default actions column
=======
      actions        # display the default actions column
>>>>>>> f1e2b65a
    end
  end
end
```

### Customizing the form

The following example shows how to customize the form with the `form` macro:

```
defmodule MyProject.ExAdmin.Contact do
  use ExAdmin.Register

  register_resource MyProject.Contact do
    form contact do
      inputs do
        input contact, :first_name
        input contact, :last_name
        input contact, :email
        input contact, :category, collection: MyProject.Category.all
      end

      inputs "Groups" do
        inputs :groups, as: :check_boxes, collection: MyProject.Group.all
      end
    end
  end
end
```

### Customizing the show page

The following example illustrates how to modify the show page.

```elixir
defmodule Survey.ExAdmin.Question do
  use ExAdmin.Register

  register_resource Survey.Question do
    menu priority: 3

    show question do

      attributes_table   # display the defaults attributes

      # create a panel to list the question's choices
      panel "Choices" do
        table_for(question.choices) do
          column :key
          column :name
        end
      end
    end
  end
end
```

## Theme Support

ExAdmin supports 2 themes. The new AdminLte2 theme is enabled by default. The old ActiveAdmin theme is also supported for those that want backward compatibility.

### Changing the Theme

To change the theme to ActiveAdmin, at the following to your `config/config.exs` file:

config/config.exs
```elixir
config :ex_admin,
  theme: ExAdmin.Theme.ActiveAdmin,
  ...
```

### Changing the AdminLte2 Skin Color

The AdminLte2 theme has a number of different skin colors including blue, black, purple, green, red, yellow, blue-light, black-light, purple-light, green-light, red-light, and yellow-light

To change the skin color to, for example, purple:

config/config.exs
```elixir
config :ex_admin,
  skin_color: :purple,
  ...
```

### Enable Theme Selector

You can add a theme selector on the top right of the menu bar by adding the following to your `config/config.exs` file:

config/config.exs
```elixir
config :ex_admin,
  theme_selector: [
    {"AdminLte",  ExAdmin.Theme.AdminLte2},
    {"ActiveAdmin", ExAdmin.Theme.ActiveAdmin}
  ],
  ...
```

## References

* Detailed Example [ExAdmin Demo](https://github.com/smpallen99/ex_admin_demo)
* For a brief tutorial, please visit [Elixir Survey Tutorial](https://github.com/smpallen99/elixir_survey_tutorial)
* [Live Demo](http://demo.exadmin.info/admin)
* [Docs](https://hexdocs.pm/ex_admin/)

## License

`ex_admin` is Copyright (c) 2015-2016 E-MetroTel

The source code is released under the MIT License.

Check [LICENSE](LICENSE) for more information.<|MERGE_RESOLUTION|>--- conflicted
+++ resolved
@@ -1,21 +1,14 @@
 # ExAdmin
 
-<<<<<<< HEAD
 [![Build Status](https://travis-ci.org/smpallen99/ex_admin.png?branch=master)](https://travis-ci.org/smpallen99/ex_admin) [![Hex Version][hex-img]][hex] [![License][license-img]][license]
-=======
-[![Build Status](https://travis-ci.org/smpallen99/ex_admin.png?branch=v0.7.4)](https://travis-ci.org/smpallen99/ex_admin) [![Hex Version][hex-img]][hex] [![License][license-img]][license]
->>>>>>> f1e2b65a
 
 [hex-img]: https://img.shields.io/hexpm/v/ex_admin.svg
 [hex]: https://hex.pm/packages/ex_admin
 [license-img]: http://img.shields.io/badge/license-MIT-brightgreen.svg
 [license]: http://opensource.org/licenses/MIT
 
-<<<<<<< HEAD
 Note: This version requires [Ecto 2.0](https://github.com/elixir-lang/ecto). Use [Branch v0.7.2](https://github.com/smpallen99/ex_admin/tree/v0.7.2) for [Hex version 0.7.1](https://hex.pm/packages/ex_admin/0.7.1) if you are still running Ecto 1.1.
 
-=======
->>>>>>> f1e2b65a
 ExAdmin is an auto administration package for [Elixir](http://elixir-lang.org/) and the [Phoenix Framework](http://www.phoenixframework.org/), a port/inspiration of [ActiveAdmin](http://activeadmin.info/) for Elixir.
 
 Checkout the [Live Demo](http://demo.exadmin.info/admin). The source code can be found at [ExAdmin Demo](https://github.com/smpallen99/ex_admin_demo).
@@ -27,17 +20,10 @@
 ## Usage
 
 ExAdmin is an add on for an application using the [Phoenix Framework](http://www.phoenixframework.org) to create an CRUD administration tool with little or no code. By running a few mix tasks to define which Ecto Models you want to administer, you will have something that works with no additional code.
-<<<<<<< HEAD
 
 Before using ExAdmin, you will need a Phoenix project and an Ecto model created.
 
-![ExAdmin](http://exadmin.info/doc/ex_admin.png)
-=======
-
-Before using ExAdmin, you will need a Phoenix project and an Ecto model created.
-
 ![ExAdmin](http://exadmin.info/doc/ex_admin_blue.png)
->>>>>>> f1e2b65a
 
 ### Installation
 
@@ -47,11 +33,7 @@
 ```elixir
   defp deps do
      ...
-<<<<<<< HEAD
-     {:ex_admin, "~> 0.7.1"},
-=======
      {:ex_admin, ~> 0.7"},
->>>>>>> f1e2b65a
      ...
   end
 ```
@@ -126,11 +108,7 @@
 
 Visit http://localhost:4000/admin
 
-<<<<<<< HEAD
 You should see the default Dashboard page.
-=======
-You should be the default Dashboard page.
->>>>>>> f1e2b65a
 
 ## Getting Started
 
@@ -162,11 +140,7 @@
 
 ### Customizing the index page
 
-<<<<<<< HEAD
 Use the `index do` command to define the fields to be displayed.
-=======
-Use the index do command to define the fields to be displayed.
->>>>>>> f1e2b65a
 
 admin/my_model.ex
 ```elixir
@@ -179,11 +153,7 @@
 
       column :id
       column :name
-<<<<<<< HEAD
       actions       # display the default actions column
-=======
-      actions        # display the default actions column
->>>>>>> f1e2b65a
     end
   end
 end
