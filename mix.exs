defmodule ExAdmin.Mixfile do
  use Mix.Project

<<<<<<< HEAD
  @version "0.8.1"
=======
  @version "0.7.6-dev"
>>>>>>> 775c20ed

  def project do
    [ app: :ex_admin,
      version: @version,
      elixir: "~> 1.2",
      elixirc_paths: elixirc_paths(Mix.env),
      compilers: [:phoenix] ++ Mix.compilers,
      build_embedded: Mix.env == :prod,
      start_permanent: Mix.env == :prod,
      name: "ExAdmin",
      docs: [extras: ["README.md"], main: "ExAdmin"],
      deps: deps,
      package: package,
      description: """
      An Elixir Phoenix Auto Administration Package.
      """
    ]
  end

  def application do
    [ applications: applications(Mix.env)]
  end

  defp applications(:test) do
    [:plug | applications(:prod)]
  end
  defp applications(_) do
    [:phoenix, :ecto, :logger, :ex_queb, :xain]
  end

  defp elixirc_paths(:test), do: ["lib", "web", "test/support"]
  defp elixirc_paths(_),     do: ["lib", "web"]

  defp deps do
    [
      {:decimal, "~> 1.0"},
      {:phoenix, "~> 1.1"},
      {:ecto, "~> 2.0.0-rc", override: true},
      {:phoenix_ecto, "~> 3.0.0-rc"},
      {:postgrex, ">= 0.9.0", only: :test},
      {:cowboy, "~> 1.0"},
      {:phoenix_html, "~> 2.5"},
      {:factory_girl_elixir, "~> 0.1.1"},
      {:inflex, "~> 1.5"},
      {:scrivener_ecto, github: "drewolson/scrivener_ecto"},
      {:xain, "~> 0.5.3"},
      {:csvlixir, "~> 1.0.0"},
      {:exactor, "~> 2.2.0"},
      {:ex_doc, "~> 0.11", only: :dev},
      {:earmark, "~> 0.1", only: :dev},
      {:ex_queb, "~> 0.1"},
    ]
  end

  defp package do
    [ maintainers: ["Stephen Pallen"],
      licenses: ["MIT"],
      links: %{ "Github" => "https://github.com/smpallen99/ex_admin" },
      files: ~w(lib priv web README.md package.json mix.exs LICENSE brunch-config.js AdminLte-LICENSE)]
  end
end<|MERGE_RESOLUTION|>--- conflicted
+++ resolved
@@ -1,11 +1,7 @@
 defmodule ExAdmin.Mixfile do
   use Mix.Project
 
-<<<<<<< HEAD
-  @version "0.8.1"
-=======
-  @version "0.7.6-dev"
->>>>>>> 775c20ed
+  @version "0.8.1-dev"
 
   def project do
     [ app: :ex_admin,
