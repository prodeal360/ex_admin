defmodule ExAdmin.Mixfile do
  use Mix.Project

  @version "0.8.1"

  def project do
    [ app: :ex_admin,
      version: @version,
      elixir: "~> 1.2",
      elixirc_paths: elixirc_paths(Mix.env),
      compilers: [:phoenix] ++ Mix.compilers,
      build_embedded: Mix.env == :prod,
      start_permanent: Mix.env == :prod,
      name: "ExAdmin",
      docs: [extras: ["README.md"], main: "ExAdmin"],
      deps: deps,
      package: package,
      description: """
      An Elixir Phoenix Auto Administration Package.
      """
    ]
  end

  def application do
    [ applications: applications(Mix.env)]
  end

  defp applications(:test) do
    [:plug | applications(:prod)]
  end
  defp applications(_) do
    [:phoenix, :ecto, :logger, :ex_queb, :xain]
  end

  defp elixirc_paths(:test), do: ["lib", "web", "test/support"]
  defp elixirc_paths(_),     do: ["lib", "web"]

  defp deps do
    [
      {:decimal, "~> 1.0"},
      {:phoenix, "~> 1.1"},
      {:ecto, "~> 2.0.0-rc", override: true},
      {:phoenix_ecto, "~> 3.0.0-rc"},
      {:postgrex, ">= 0.9.0", only: :test},
      {:cowboy, "~> 1.0"},
      {:phoenix_html, "~> 2.5"},
      {:factory_girl_elixir, "~> 0.1.1"},
      {:inflex, "~> 1.5"},
<<<<<<< HEAD
      {:xain, "~> 0.5.2"},
      {:scrivener_ecto, github: "drewolson/scrivener_ecto"},
=======
      {:xain, "~> 0.5.3"},
      {:scrivener, "~> 1.0"},
>>>>>>> 1a0ab289
      {:csvlixir, "~> 1.0.0"},
      {:exactor, "~> 2.2.0"},
      {:ex_doc, "~> 0.11", only: :dev},
      {:earmark, "~> 0.1", only: :dev},
      {:ex_queb, "~> 0.1"},
    ]
  end

  defp package do
    [ maintainers: ["Stephen Pallen"],
      licenses: ["MIT"],
      links: %{ "Github" => "https://github.com/smpallen99/ex_admin" },
      files: ~w(lib priv web README.md package.json mix.exs LICENSE brunch-config.js AdminLte-LICENSE)]
  end
end<|MERGE_RESOLUTION|>--- conflicted
+++ resolved
@@ -46,13 +46,8 @@
       {:phoenix_html, "~> 2.5"},
       {:factory_girl_elixir, "~> 0.1.1"},
       {:inflex, "~> 1.5"},
-<<<<<<< HEAD
-      {:xain, "~> 0.5.2"},
       {:scrivener_ecto, github: "drewolson/scrivener_ecto"},
-=======
       {:xain, "~> 0.5.3"},
-      {:scrivener, "~> 1.0"},
->>>>>>> 1a0ab289
       {:csvlixir, "~> 1.0.0"},
       {:exactor, "~> 2.2.0"},
       {:ex_doc, "~> 0.11", only: :dev},
