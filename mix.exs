defmodule ExAdmin.Mixfile do
  use Mix.Project

<<<<<<< HEAD
  @version "0.8.1"
=======
  @version "0.7.4"
>>>>>>> f1e2b65a

  def project do
    [ app: :ex_admin,
      version: @version,
      elixir: "~> 1.2",
      elixirc_paths: elixirc_paths(Mix.env),
      compilers: [:phoenix] ++ Mix.compilers,
      build_embedded: Mix.env == :prod,
      start_permanent: Mix.env == :prod,
      name: "ExAdmin",
      docs: [extras: ["README.md"], main: "ExAdmin"],
      deps: deps,
      package: package,
      description: """
      An Elixir Phoenix Auto Administration Package.
      """
    ]
  end

  def application do
    [ applications: applications(Mix.env)]
  end

  defp applications(:test) do
    [:plug | applications(:prod)]
  end
  defp applications(_) do
    [:phoenix, :ecto, :logger, :ex_queb, :xain]
  end

  defp elixirc_paths(:test), do: ["lib", "web", "test/support"]
  defp elixirc_paths(_),     do: ["lib", "web"]

  defp deps do
    [
      {:decimal, "~> 1.0"},
      {:phoenix, "~> 1.1"},
      {:ecto, "~> 2.0-rc", override: true},
      {:phoenix_ecto, "~> 3.0-rc", override: true},
      {:postgrex, ">= 0.0.0", only: :test},
      {:cowboy, "~> 1.0"},
      {:phoenix_html, "~> 2.5"},
      {:factory_girl_elixir, "~> 0.1.1"},
      {:inflex, "~> 1.5"},
      {:xain, "~> 0.5.2"},
      {:scrivener, "~> 1.0"},
      {:csvlixir, "~> 1.0.0"},
      {:exactor, "~> 2.2.0"},
      {:ex_doc, "~> 0.11", only: :dev},
      {:earmark, "~> 0.1", only: :dev},
      {:ex_queb, "~> 0.1"},
    ]
  end

  defp package do
    [ maintainers: ["Stephen Pallen"],
      licenses: ["MIT"],
      links: %{ "Github" => "https://github.com/smpallen99/ex_admin" },
      files: ~w(lib priv web README.md package.json mix.exs LICENSE brunch-config.js)]
  end
end<|MERGE_RESOLUTION|>--- conflicted
+++ resolved
@@ -1,11 +1,7 @@
 defmodule ExAdmin.Mixfile do
   use Mix.Project
 
-<<<<<<< HEAD
   @version "0.8.1"
-=======
-  @version "0.7.4"
->>>>>>> f1e2b65a
 
   def project do
     [ app: :ex_admin,
