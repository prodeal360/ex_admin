--- conflicted
+++ resolved
@@ -120,7 +120,7 @@
     end
     |> _handle_after_filter(action, defn, t)
   end
-  def _handle_after_filter(args, action, defn, _), do: args
+  def _handle_after_filter(args, _action, _defn, _), do: args
 
   defp handle_plugs(conn, :nested, _defn), do: conn
   defp handle_plugs(conn, _action, defn) do
@@ -214,8 +214,10 @@
     end
   end
 
-  defp handle_changeset_error(conn, changeset, params) do
+  defp handle_changeset_error(conn, defn, changeset, params) do
     conn = put_flash(conn, :inline_error, changeset.errors)
+    |> Plug.Conn.assign(:ea_required,
+       defn.resource_model.changeset(conn.assigns.resource).required)
     contents = do_form_view(conn, ExAdmin.Changeset.get_data(changeset), params)
     render(conn, "admin.html", html: contents, filters: nil)
   end
@@ -229,21 +231,7 @@
 
     case ExAdmin.Repo.insert(changeset) do
       {:error, changeset} ->
-<<<<<<< HEAD
-        errors = if function_exported?(defn.resource_model, :get_errors, 1) do
-          apply(defn.resource_model, :get_errors, [changeset])
-        else
-          changeset.errors
-        end
-        conn = put_flash(conn, :inline_error, errors)
-        |> assign(:ea_required, defn.resource_model.changeset(resource).required)
-        |> assign(:changeset, changeset)
-        contents = do_form_view model, conn,
-          ExAdmin.Changeset.get_data(changeset), params
-        conn |> render("admin.html", html: contents, filters: nil)
-=======
-        conn |> handle_changeset_error(changeset, params)
->>>>>>> 3dbf2897
+        conn |> handle_changeset_error(defn, changeset, params)
       resource ->
         {conn, _, resource} = handle_after_filter(conn, :create, defn, params, resource)
         put_flash(conn, :notice, "#{base_name model} was successfully created.")
@@ -255,30 +243,12 @@
     model = defn.__struct__
     resource = conn.assigns.resource
 
-<<<<<<< HEAD
-    changeset_fn = Keyword.get(defn.changesets, :update, &resource.__struct__.changeset/2)
-    changeset1 = ExAdmin.Repo.changeset(changeset_fn, resource, params[resource_model])
-    case ExAdmin.Repo.update(changeset1) do
-      {:error, changeset} ->
-        errors = if function_exported?(defn.resource_model, :get_errors, 1) do
-          apply(defn.resource_model, :get_errors, [changeset])
-        else
-          changeset.errors
-        end
-        conn = put_flash(conn, :inline_error, errors)
-        |> assign(:ea_required, defn.resource_model.changeset(resource).required)
-        |> assign(:changeset, changeset)
-        contents = do_form_view model, conn,
-          ExAdmin.Changeset.get_data(changeset), params
-        conn |> render("admin.html", html: contents, filters: nil)
-=======
     changeset_fn = model.changeset_fn(defn, :update)
     changeset = ExAdmin.Repo.changeset(changeset_fn, resource, params[defn.resource_name])
 
     case ExAdmin.Repo.update(changeset) do
       {:error, changeset} ->
-        conn |> handle_changeset_error(changeset, params)
->>>>>>> 3dbf2897
+        conn |> handle_changeset_error(defn, changeset, params)
       resource ->
         {conn, _, resource} = handle_after_filter(conn, :update, defn, params, resource)
         put_flash(conn, :notice, "#{base_name model} was successfully updated")
