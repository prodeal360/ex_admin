defmodule ExAdmin.AdminController do
  @moduledoc false
  use ExAdmin.Web, :controller
  require Logger
  import ExAdmin
  import ExAdmin.Utils
  import ExAdmin.ParamsToAtoms
  alias ExAdmin.Schema

  plug :set_theme
  plug :set_layout

  def set_theme(conn, _) do
    assign(conn, :theme, ExAdmin.theme)
  end

  def action(%{private: %{phoenix_action: action}} = conn, _options) do
    handle_action(conn, action, conn.params["resource"])
  end

  defp handle_action(conn, action, nil) do
    ExAdmin.get_all_registered
    |> Enum.sort(&(elem(&1,1).menu[:priority] < elem(&2,1).menu[:priority]))
    |> hd
    |> case do
      {_, %{controller_route: resource}} ->
        conn = scrub_params(conn, resource, action)
        params = filter_params(conn.params)
        conn
        |> struct(path_info: conn.path_info ++ [resource])
        |> struct(params: Map.put(conn.params, "resource", resource))
        |> handle_action(action, resource)
      _other ->
        throw :invalid_route
    end
  end
  defp handle_action(conn, action, resource) do
    conn = scrub_params(conn, resource, action)
    params = filter_params(conn.params)
    case get_registered_by_controller_route!(resource, conn) do
      %{__struct__: _} = defn ->
        conn
        |> handle_plugs(action, defn)
        |> handle_before_filter(action, defn, params)
        |> handle_custom_actions(action, defn, params)
      _ ->
        apply(__MODULE__, action, [conn, params])
    end
  end

  defp scrub_params(conn, required_key, action) when action in [:create, :update] do
    if conn.params[required_key] do
      Phoenix.Controller.scrub_params conn, required_key
    else
      conn
    end
  end
  defp scrub_params(conn, _required_key, _action), do: conn

  def handle_custom_actions({conn, params}, action, defn, _) do
    handle_custom_actions(conn, action, defn, params)
  end
  def handle_custom_actions(conn, action, defn, params) do
    %{member_actions: member_actions, collection_actions: collection_actions} = defn
    cond do
      member_action = Keyword.get(member_actions, action) ->
        member_action.(conn, params)
      collection_action = Keyword.get(collection_actions, action) ->
        collection_action.(conn, params)
      true ->
        apply(__MODULE__, action, [conn, params])
    end
  end

  def handle_before_filter(conn, action, defn, params) do
    case defn.controller_filters[:before_filter] do
      nil ->
        conn
      {name, opts} ->
        filter = cond do
          opts[:only] ->
            if action in opts[:only], do: true, else: false
          opts[:except] ->
            if not action in opts[:except], do: true, else: false
          true -> true
        end
        if filter, do: apply(defn.__struct__, name, [conn, params]), else: conn
    end
  end

  defp handle_plugs(conn, :nested, _defn), do: conn
  defp handle_plugs(conn, _action, defn) do
    case Application.get_env(:ex_admin, :plug, []) do
      list when is_list(list) -> list
      item -> [{item, []}]
    end
    |> Keyword.merge(defn.plugs)
    |> Enum.reduce(conn, fn({name, opts}, conn) ->
      apply(name, :call, [conn, opts])
    end)
    |> authorized?
  end

  defp authorized?(%{assigns: %{authorized: true}} = conn), do: conn
  defp authorized?(%{assigns: %{authorized: false}}) do
    throw :unauthorized
  end
  defp authorized?(conn), do: conn

  defp set_layout(conn, _) do
    put_layout(conn, "#{conn.assigns.theme.name}.html")
  end

  def index(conn, params) do
    require Logger
<<<<<<< HEAD
    defn = get_registered_by_controller_route(params[:resource])
    {contents, page, scope_counts} = case defn do
      nil ->
        throw :invalid_route
=======
    defn = get_registered_by_controller_route!(params[:resource], conn)
    {contents, page} = case defn do
>>>>>>> a4d27a87
      %{type: :page} = defn ->
        {defn.__struct__ |> apply(:page_view, [conn]), nil, []}
      defn ->
        model = defn.__struct__

        page = case conn.assigns[:page] do
          nil ->
            model.run_query(repo, defn, :index, params |> Map.to_list)
          page ->
            page
        end
        counts = model.run_query_counts repo, defn, :index, params |> Map.to_list
        if function_exported? model, :index_view, 3 do
          {apply(model, :index_view, [conn, page, counts]), page, counts}
        else
          {ExAdmin.Index.default_index_view(conn, page, counts), page, counts}
        end
    end
    assign(conn, :scope_counts, scope_counts)
    |> render("admin.html", html: contents, defn: defn, resource: page,
      filters: (if false in defn.index_filters, do: false, else: defn.index_filters))
  end

  def show(conn, params) do
    registered = get_registered_by_controller_route!(params[:resource], conn)
    {contents, resource, defn} = case registered do
      defn ->
        model = defn.__struct__

        resource = unless Application.get_all_env(:auth_ex) == [] do
          resource_name = AuthEx.Utils.resource_name conn, model: defn.resource_model
          case conn.assigns[resource_name] do
            nil ->
              model.run_query(repo, defn, :show, params[:id])
            res ->
              res
          end
        else
          model.run_query(repo, defn, :show, params[:id])
        end

        if resource == nil do
          raise Phoenix.Router.NoRouteError, conn: conn, router: __MODULE__
        end

        if function_exported? model, :show_view, 2 do
          {apply(model, :show_view, [conn, resource]), resource, defn}
        else
          {ExAdmin.Show.default_show_view(conn, resource), resource, defn}
        end
    end
    render conn, "admin.html", html: contents, resource: resource, filters: nil, defn: defn
  end

  def edit(conn, params) do
    registered = get_registered_by_controller_route!(params[:resource], conn)
    {contents, resource, defn} = case registered do
      defn ->
        model = defn.__struct__
        resource = model.run_query(repo, defn, :edit, params[:id])

        if resource == nil do
          raise Phoenix.Router.NoRouteError, conn: conn, router: __MODULE__
        end

        if function_exported? model, :form_view, 3 do
          {apply(model, :form_view, [conn, resource, params]), resource, defn}
        else
          {ExAdmin.Form.default_form_view(conn, resource, params), resource, defn}
        end
    end
    render conn, "admin.html", html: contents, resource: resource, filters: nil, defn: defn
  end

  def new(conn, params) do
    registered = get_registered_by_controller_route!(params[:resource], conn)
    {contents, resource, defn} = case registered do
      defn ->
        model = defn.__struct__
        resource = model.__struct__.resource_model.__struct__
        {do_form_view(model, conn, resource, params), resource, defn}
    end
    render conn, "admin.html", html: contents, resource: resource, filters: nil, defn: defn
  end

  defp do_form_view(model, conn, resource, params) do
    if function_exported? model, :form_view, 3 do
      apply(model, :form_view, [conn, resource, params])
    else
      ExAdmin.Form.default_form_view conn, resource, params
    end
  end

  def create(conn, params) do
    registered = get_registered_by_controller_route!(params[:resource], conn)
    case registered do
      defn ->
        model = defn.__struct__
        resource = model.__struct__.resource_model.__struct__
        resource_model = model.__struct__.resource_model
        |> base_name |> String.downcase |> String.to_atom
        changeset_fn = Keyword.get(defn.changesets, :create, &resource.__struct__.changeset/2)
        changeset = ExAdmin.Repo.changeset(changeset_fn, resource, params[resource_model])

        if changeset.valid? do
          resource = ExAdmin.Repo.insert(changeset)
          put_flash(conn, :notice, "#{base_name model} was successfully created.")
          |> redirect(to: get_route_path(resource, :show, Schema.get_id(resource)))
        else
          conn = put_flash(conn, :inline_error, changeset.errors)
          contents = do_form_view model, conn, changeset.changeset.model, params
          conn |> render("admin.html", html: contents, resource: resource, filters: nil, defn: defn)
        end
    end
  end

  def update(conn, params) do
    registered = get_registered_by_controller_route!(params[:resource], conn)
    case registered do
      defn ->
        model = defn.__struct__
        resource_model = model.__struct__.resource_model
        |> base_name |> String.downcase |> String.to_atom
        resource = model.run_query(repo, defn, :edit, params[:id])

        if resource == nil do
          raise Phoenix.Router.NoRouteError, conn: conn, router: __MODULE__
        end

        changeset_fn = Keyword.get(defn.changesets, :update, &resource.__struct__.changeset/2)
        changeset = ExAdmin.Repo.changeset(changeset_fn, resource, params[resource_model])
        if changeset.valid? do
          new_resource = ExAdmin.Repo.update(changeset)
          put_flash(conn, :notice, "#{base_name model} was successfully updated")
          |> redirect(to: get_route_path(resource, :show, Schema.get_id(new_resource)))
        else
          conn = put_flash(conn, :inline_error, changeset.errors)
          contents = do_form_view model, conn, changeset.changeset.model, params
          conn |> render("admin.html", html: contents, resource: resource, filters: nil, defn: defn)
        end
    end
  end

  def destroy(conn, params) do
    registered = get_registered_by_controller_route!(params[:resource], conn)

    resource_model =
      case registered do
        defn ->
          model = defn.__struct__
          resource_model = model.__struct__.resource_model
          |> base_name |> String.downcase |> String.to_atom

          resource = model.run_query(repo, defn, :edit, params[:id])
          
          if resource == nil do
            raise Phoenix.Router.NoRouteError, conn: conn, router: __MODULE__
          end

          ExAdmin.Repo.delete(resource, params[resource_model])
          base_name model
      end
    put_flash(conn, :notice, "#{resource_model} was successfully destroyed.")
    |> redirect(to: get_route_path(conn, :index))
  end

  def batch_action(conn, %{batch_action: "destroy"} = params) do
    defn = get_registered_by_controller_route!(params[:resource], conn)

    model = defn.__struct__
    resource_model = model.__struct__.resource_model

    type = case ExAdmin.Schema.primary_key(resource_model) do
      nil -> :integer
      key -> resource_model.__schema__(:type, key)
    end

    ids = params[:collection_selection]
    count = Enum.count ids
    ids
    |> Enum.map(&(to_integer(type, &1)))
    |> Enum.each(fn(id) ->
      repo.delete repo.get(resource_model, id)
    end)

    put_flash(conn, :notice, "Successfully destroyed #{count} #{pluralize params[:resource], count}")
    |> redirect(to: get_route_path(conn, :index))
  end

  defp to_integer(:string, string), do: string
  defp to_integer(:integer, string) do
    case Integer.parse string do
      {int, ""} -> int
      _ -> string
    end
  end

  def csv(conn, params) do
    registered = get_registered_by_controller_route!(params[:resource], conn)
    case registered do
      defn ->
        model = defn.__struct__

        csv = case model.run_query(repo, defn, :csv) do
          [] -> []
          [resource | resources] ->
            ExAdmin.View.Adapter.build_csv(resource, resources)
        end

        conn
        |> put_resp_content_type("text/csv")
        |> put_resp_header("Content-Disposition", "inline; filename=\"#{params[:resource]}.csv\"")
        |> send_resp(conn.status || 200, csv)
    end
  end

  @nested_key_list for i <- 1..5, do: {String.to_atom("nested#{i}"), String.to_atom("id#{i}")}

  def nested(conn, params) do
    registered = get_registered_by_controller_route!(params[:resource], conn)
    contents = 
      case registered do
        defn ->
          model = defn.__struct__

          items = apply(model, :get_blocks, [conn, defn.resource_model.__struct__, params])
          block = deep_find(items, String.to_atom(params[:field_name]))

          resources = block[:opts][:collection].(conn, defn.resource_model.__struct__)

          contents = apply(model, :ajax_view, [conn, params, resources, block])
          contents
      end
    send_resp(conn, conn.status || 200, "text/javascript", contents)
  end

  def dashboard(conn, _) do
    redirect conn, to: "/admin/contacts"
  end

  def select_theme(conn, %{id: id} = params) do
    Logger.warn "select theme params: #{inspect params}"
    {_, theme} = Application.get_env(:ex_admin, :theme_selector, [])
    |> Enum.at(id)
    Application.put_env :ex_admin, :theme, theme
    redirect conn, to: "/admin"
  end

  def deep_find(items, name) do
    Enum.reduce items, nil, fn(item, acc) ->
      case item do
        %{inputs: inputs} ->
          case Enum.find inputs, &(&1[:name] == name) do
            nil -> acc
            found -> found
          end
        _ -> acc
      end
    end
  end
  defp send_resp(conn, default_status, default_content_type, body) do
    conn
    |> ensure_resp_content_type(default_content_type)
    |> Plug.Conn.send_resp(conn.status || default_status, body)
  end

  defp ensure_resp_content_type(%{resp_headers: resp_headers} = conn, content_type) do
    if List.keyfind(resp_headers, "content-type", 0) do
      conn
    else
      content_type = content_type <> "; charset=utf-8"
      %{conn | resp_headers: [{"content-type", content_type}|resp_headers]}
    end
  end

  def repo, do: Application.get_env(:ex_admin, :repo)
end<|MERGE_RESOLUTION|>--- conflicted
+++ resolved
@@ -113,15 +113,8 @@
 
   def index(conn, params) do
     require Logger
-<<<<<<< HEAD
-    defn = get_registered_by_controller_route(params[:resource])
+    defn = get_registered_by_controller_route!(params[:resource], conn)
     {contents, page, scope_counts} = case defn do
-      nil ->
-        throw :invalid_route
-=======
-    defn = get_registered_by_controller_route!(params[:resource], conn)
-    {contents, page} = case defn do
->>>>>>> a4d27a87
       %{type: :page} = defn ->
         {defn.__struct__ |> apply(:page_view, [conn]), nil, []}
       defn ->
@@ -276,7 +269,7 @@
           |> base_name |> String.downcase |> String.to_atom
 
           resource = model.run_query(repo, defn, :edit, params[:id])
-          
+
           if resource == nil do
             raise Phoenix.Router.NoRouteError, conn: conn, router: __MODULE__
           end
@@ -342,7 +335,7 @@
 
   def nested(conn, params) do
     registered = get_registered_by_controller_route!(params[:resource], conn)
-    contents = 
+    contents =
       case registered do
         defn ->
           model = defn.__struct__
