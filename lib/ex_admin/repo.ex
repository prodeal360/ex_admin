--- conflicted
+++ resolved
@@ -43,24 +43,14 @@
     set_changeset_collection fields, new_changeset
   end
 
-<<<<<<< HEAD
-  def set_changeset_collection(fields, %{changeset: %{data: _data}} = changeset) do
-    data = Enum.reduce fields, changeset.changeset.data, fn({k, v}, acc) ->
-=======
   def set_changeset_collection(fields, %{changeset: %{data: data}} = changeset) do
     data = Enum.reduce fields, data, fn({k, v}, acc) ->
->>>>>>> 3dbf2897
       struct(acc, [{String.to_atom(k), v}])
     end
     struct(changeset, changeset: struct(changeset.changeset, data: data))
   end
-<<<<<<< HEAD
-  def set_changeset_collection(fields, %{changeset: %{model: _data}} = changeset) do
-    data = Enum.reduce fields, changeset.changeset.model, fn({k, v}, acc) ->
-=======
   def set_changeset_collection(fields, %{changeset: %{model: data}} = changeset) do
     data = Enum.reduce fields, data, fn({k, v}, acc) ->
->>>>>>> 3dbf2897
       struct(acc, [{String.to_atom(k), v}])
     end
     struct(changeset, changeset: struct(changeset.changeset, model: data))
