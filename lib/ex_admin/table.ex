--- conflicted
+++ resolved
@@ -7,7 +7,6 @@
   import ExAdmin.Utils
   import ExAdmin.Render
   import ExAdmin.Theme.Helpers
-  import ExAdmin.Gettext
   import Kernel, except: [to_string: 1]
   alias ExAdmin.Schema
 
@@ -140,23 +139,10 @@
     end
   end
 
-<<<<<<< HEAD
-  def build_th({{_, field_name}, opts}, table_opts),
-    do: build_th({field_name, opts}, table_opts)
-  def build_th({field_name, %{label: label} = opts}, table_opts) when is_atom(field_name) and is_binary(label),
-    do: build_th(label, opts, table_opts)
-  def build_th({field_name, opts}, table_opts) when is_atom(field_name),
-    do: build_th(Atom.to_string(field_name), opts, table_opts)
-  def build_th({_field_name, %{label: label} = opts}, table_opts) when is_binary(label),
-    do: build_th(label, opts, table_opts)
-  def build_th({field_name, _opts}, _table_opts) when is_binary(field_name),
-    do: th(".th-#{parameterize field_name} #{humanize field_name}")
-=======
   def build_th({field_name, opts}, table_opts) do
     label = Map.get(opts, :label, to_string(field_name))
     build_th(label, opts, table_opts)
   end
->>>>>>> 1e7683fe
   def build_th(field_name, _),
     do: th(".th-#{parameterize field_name} #{humanize field_name}")
   def build_th(field_name, opts, %{fields: fields} = table_opts) do
