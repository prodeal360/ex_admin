--- conflicted
+++ resolved
@@ -113,12 +113,10 @@
     end
   end
 
-<<<<<<< HEAD
-=======
   def build_hint(hint) do
     p ".inline #{hint}"
   end
->>>>>>> 1e7683fe
+
   def build_form_error(error) do
     p ".inline-errors #{error_messages error}"
   end
@@ -268,7 +266,7 @@
     end
   end
 
-  def build_map(id, label, _inx, error, fun) do
+  def build_map(id, label, _inx, _error, fun) do
     li "##{id}_input.form-group" do
       label = label ".label #{label}", for: id
       control = fun.("form-control")
