--- conflicted
+++ resolved
@@ -887,7 +887,6 @@
     end
   end
 
-<<<<<<< HEAD
   defp build_checkboxes(conn, name, collection, opts, resource, model_name, errors, name_ids) do
     theme_module(conn, Form).wrap_collection_check_boxes fn ->
       for opt <- collection do
@@ -911,7 +910,7 @@
           opt_id, selected
       end
     end
-=======
+  end
 
   @doc """
   Setups the default collection on a inputs dsl request and then calls
@@ -931,7 +930,6 @@
 
     # call the build item with the default collection
     build_item(conn, opts, resource, model_name, errors)
->>>>>>> 0f5a0393
   end
 
   @doc """
