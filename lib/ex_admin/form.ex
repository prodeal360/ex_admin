defmodule ExAdmin.Form do
  @moduledoc """
  Override the default new and edit form pages for an ExAdmin resource.

  By default, ExAdmin renders the form page without any additional
  configuration. It renders each column in the model, except the id,
  inserted_at, and updated_at columns in an attributes table.

  To customize the new and edit pages, use the `form` macro.

  For example, the following will show on the id an name fields, as
  well place a selection column and batch actions row on the page:

      defmodule MyProject.ExAdmin.Contact do
        use ExAdmin.Register

        register_resource MyProject.Contact do

          form contact do
            inputs do
              input contact, :first_name
              input contact, :last_name
              input contact, :email
              input contact, :category, collection: MyProject.Category.all
            end

            inputs "Groups" do
              inputs :groups, as: :check_boxes, collection: MyProject.Group.all
            end
          end
        end
      end

  ## The form command

  Call form with a name for your resource and a do block.

  ## The inputs command

  Calling inputs with a do block displays a field set with the specified inputs
  from the block.

  Adding a label to inputs, labels the field set.

  ## The input command

  The first argument is input is alway the resource name give to the form
  command. The second argument is the the field name expressed as an atom.
  Optionally, a third argument can be a keyword list.

  ### Override the default label

      input resource, :name, label: "Customer Name"

  ### Specify a collection

      input resource, :category, collection: Repo.all(Category)

  ### Specify the field names for a collection

      input resource, :user, fields: [:first_name, :email]

  ### Specifying type of control

      input user, :password, type: :password

  ### Customizing DateTime fields

      input user, :start_at, options: [sec: []]

  Most of the options from the `datetime_select` control from
  `phoenix_html` should work.

  ## Rendering a has_many relationship

  The example at the beginning of the chapter illustrates how to add
  a list of roles, displaying them as check boxes.

      inputs "Groups" do
        inputs :groups, as: :check_boxes, collection: MyProject.Group.all
      end

  ## Nested attributes

  ExAdmin supports in-line creation of a has_many relationship. The
  example below allows the user to add/delete phone numbers on the
  contact form using the has_many command.

      form contact do
        inputs do
          input contact, :first_name
          input contact, :last_name
          input contact, :email
          input contact, :category, collection: UcxNotifier.Category.all
        end

        inputs "Phone Numbers" do
          has_many contact, :phone_numbers, fn(p) ->
            input p, :label, collection: PhoneNumber.labels
            input p, :number
          end
        end
      end

  # Adding conditional fields

  The following complicated example illustrates a number of concepts
  possible in a form definition. The example allows management of an
  authentication token for a user while on the edit page.

  First, the `if params[:id] do` condition ensures that the code block
  only executes for an edit form, and not a new form.

  Next, the actions command adds in-line actions to an inputs block.
  TODO: is this correct??

      form user do
        inputs "User Details" do
          input user, :name
          # ...
        end

        if params[:id] do
          inputs "Authentication Token" do
            actions do
              user = Repo.get User, params[:id]
              if user.authentication_token do
                content content_tag(:li, user.authentication_token, style: "padding: 5px 10px")
                content content_tag(:li, token_link("Reset Token", :reset, params[:id]), class: "cancel")
                content content_tag(:li, token_link("Delete Token", :delete, params[:id]), class: "cancel")
              else
                content content_tag(:li, token_link("Create Token", :create, params[:id]),
                  class: "cancel", style: "padding-left: 20px")
              end
            end
          end
        end

      end

  ## The javascript command

  Use the javascript command to add javascript to the form page.

  For example, the following adds a change handler to get a list of
  assets using an ajax call:

      javascript do
        \"""
        $(document).ready(function() {
          $('#asset_assetable_type_id').change(function() {
            $.get('/assets/'+$(this).val()+'/assetables?format=js');
          });
        });
        \"""
      end
  """

  require Logger
  import ExAdmin.Utils
  import ExAdmin.Helpers
  import ExAdmin.DslUtils
  import ExAdmin.Form.Fields
  import ExAdmin.ViewHelpers, only: [escape_javascript: 1]
<<<<<<< HEAD
  require IEx
  alias ExAdmin.Theme
  import ExAdmin.Theme.Helpers
=======
  alias ExAdmin.Schema
>>>>>>> 521683fd

  import Kernel, except: [div: 2]
  use Xain
  import Xain, except: [input: 2, input: 1]

  defmacro __using__(_) do
    quote do
      import unquote(__MODULE__)
      import Xain, except: [input: 1]
    end
  end

  ################
  # DSL Macros

  @doc """
  Customize the form page.

  Use the form command to customize the new and edit page forms. Pass
  a name for the resource to be created or modified.
  """
  defmacro form(resource, [do: block]) do
    contents = quote do
      unquote(block)
    end

    quote location: :keep, bind_quoted: [resource: escape(resource), contents: escape(contents)] do
      def form_view(var!(conn), unquote(resource) = var!(resource), var!(params) = params) do
        import ExAdmin.Register, except: [actions: 1]
        # var!(query_options) = []
        var!(input_blocks, ExAdmin.Form) = []
        var!(script_block, ExAdmin.Form) = nil
        unquote(contents)
        items = var!(input_blocks, ExAdmin.Form) |> Enum.reverse
        script_block = var!(script_block, ExAdmin.Form)
        Module.concat(var!(conn).assigns.theme, Form).build_form(
          var!(conn), var!(resource), items, var!(params), script_block)
      end

      def get_blocks(var!(conn), unquote(resource) = var!(resource), var!(params) = _params) do
        # TODO: do we need the passed params? they are not used.
        _ = {var!(conn), var!(resource), var!(params)}
        import ExAdmin.Register, except: [actions: 1]
        var!(input_blocks, ExAdmin.Form) = []
        var!(script_block, ExAdmin.Form) = nil
        unquote(contents)
        var!(input_blocks, ExAdmin.Form) |> Enum.reverse
      end

      def ajax_view(conn, params, resources, block) do
        defn = ExAdmin.get_registered_by_controller_route(params[:resource])
        resource = defn.resource_model.__struct__
        field_name = String.to_atom params[:field_name]
        model_name = model_name(resource)
        ext_name = ext_name model_name, field_name
        if is_function(block[:opts][:collection]) do
          resources = block[:opts][:collection].(conn, resource)
        end
        view = markup do
          ExAdmin.Form.Fields.input_collection(resource, resources, model_name, field_name, params[:id1], params[:nested2], block, conn.params)
        end

        ~s/$('##{ext_name}-update').html("#{escape_javascript(view)}");/
      end
    end
  end

  @doc """
  Add an fieldset to the form
  """
  defmacro inputs(opts) do
    quote(do: inputs("", unquote(opts)))
  end

  @doc """
  Add a has_many field to a form.
  """
  defmacro inputs(name, opts, do: block) do
    quote location: :keep do
      import Xain, except: [input: 1]
      # inputs_save = var!(inputs, ExAdmin.Form)
      var!(inputs, ExAdmin.Form) = []
      unquote(block)
      items = var!(inputs, ExAdmin.Form) |> Enum.reverse
      # var!(inputs, ExAdmin.Form) = inputs_save
      input_block = %{type: :inputs, name: unquote(name), inputs: items, opts: unquote(opts)}
      var!(input_blocks, ExAdmin.Form) = [input_block | var!(input_blocks, ExAdmin.Form)]
    end

  end

  @doc """
  Add a named fieldset to a form.

  Works the same as inputs/1, but labels the fieldset with name
  """
  defmacro inputs(name, do: block) do
    quote location: :keep do
      import Xain, except: [input: 1]
      # inputs_save = var!(inputs, ExAdmin.Form)
      var!(inputs, ExAdmin.Form) = []
      unquote(block)
      items = var!(inputs, ExAdmin.Form) |> Enum.reverse
      # var!(inputs, ExAdmin.Form) = inputs_save
      input_block = %{type: :inputs, name: unquote(name), inputs: items, opts: []}
      var!(input_blocks, ExAdmin.Form) = [input_block | var!(input_blocks, ExAdmin.Form)]
    end
  end

  @doc """
  Add a has_many field to a form.
  """
  defmacro inputs(name, opts) do
    quote location: :keep do
      import Xain, except: [input: 1]
      opts = Enum.into unquote(opts), %{}
      item = %{type: :inputs, name: unquote(name), opts: opts}
      var!(inputs, ExAdmin.Form) = [item | var!(inputs, ExAdmin.Form)]
    end
  end

  @doc """
  Display an input field on the form.

  Display all types of form inputs.

  ## Options

    * `:type` - Sets the type of the control (`:password`, `:hidden`, etc)

    * `:label` - Sets a custom label

    * `:collection` - Sets the collection to render for a `belongs_to` relationship

    * `:fields` - Sets a list of fields to be used in a select control.
      For example `input post :user, fields: [:first_name, :last_name]`
      would render a control like:

          `<select>`
            `<option id="1">José Valim</option>`
            `<option id="2">Chris McCord</option>
          `</select>`

    * `:prompt` - Sets a HTML placeholder

    * `:change` - Sets change handler to a control. When set to a string,
      the string is assumed to be javascript and added with the control.
      When a keyword list, the list is used to define what should happen
      when the input changes. See the section below on valid keywords.

    * `:ajax` - Used for ajax controls. See ajax below

    * `:display` - When set to false, the control and its label are
      hidden with `style="display: none"`. Use this to hide inputs
      that will later be displayed with javascript or an ajax request

    * `:as` - Sets the type of collection. Valid options are:
      * `:check_boxes` - Use check boxes
      * `:radio - Use radio buttons

  ## Ajax controls

  Use the ajax: true, change: [...] do allow dynamic updating of
  nested collection inputs.

  For example, assume a page for purchasing
  a product, where the product has a number of options and each option
  has different possible color selections.

  When option 1 is selected, they have the choice of red or black. If
  option 2 is selected, they have the choice of red or green. So, based
  on the option selected, the color select needs to be dynamically reloaded.

  TBD: Complete this



  """
  defmacro input(resource, name, opts \\ []) do
    quote do
      opts = Enum.into unquote(opts), %{}
      item = %{type: :input, resource: unquote(resource), name: unquote(name), opts: opts}
      var!(inputs, ExAdmin.Form) = [item | var!(inputs, ExAdmin.Form)]
    end
  end

  @doc """
  Display a nested resource on the form.

  Adds management of a has_many resource to the page, allowing in-line
  addition, editing, and deletion of the nested resource.

  """
  defmacro has_many(resource, name, opts \\ [], fun \\ nil) do
    quote do
      opts = ExAdmin.DslUtils.fun_to_opts unquote(opts), unquote(fun)
      item = %{type: :has_many, resource: unquote(resource), name: unquote(name), opts: opts}
      var!(inputs, ExAdmin.Form) = [item | var!(inputs, ExAdmin.Form)]
    end
  end

  @doc """
  Add an action block to a form

  TBD: Add more description here
  """
  defmacro actions(do: block) do
    quote do
      var!(inputs, ExAdmin.Form) = []
      var!(items, ExAdmin.Form) = []
      unquote(block)
      items = var!(items, ExAdmin.Form) |> Enum.reverse
      item = %{type: :actions, name: "", items: items}
      var!(inputs, ExAdmin.Form) = [item | var!(inputs, ExAdmin.Form)]
    end
  end

  @doc """
  Add a HTML content block to a form

  For example:

      content do
        \"""
        <div>Something here</div>
        <div>More stuff here</div>
        \"""
      end
  """
  defmacro content(do: block) do
    quote do
      contents = unquote(block)
      item = %{type: :content, name: "", content: unquote(block), opts: []}
      var!(inputs, ExAdmin.Form) = [item | var!(inputs, ExAdmin.Form)]
    end
  end

  @doc """
  Add HTML content to a form.

  Can be called multiple times to append HTML content for a page

  For example:

      content content_tag(:li, user.authentication_token, style: "padding: 5px 10px")
      content content_tag(:li, token_link("Reset Token", :reset, params[:id]), class: "cancel")
      content content_tag(:li, token_link("Delete Token", :delete, params[:id]), class: "cancel")

  """
  defmacro content(items, opts \\ quote(do: [])) do
    quote do
      item = %{type: :content, content: unquote(items), opts: unquote(opts)}
      var!(items, ExAdmin.Form) = [item | var!(items, ExAdmin.Form)]
    end
  end

  @doc """
  Add javascript to the form

  Adds a block of javascript code to the form. Typically used to add
  change or click handlers to elements on the page
  """
  defmacro javascript(do: block) do
    quote do
      var!(script_block, ExAdmin.Form) = unquote(block)
    end
  end

  #################
  # Functions

  defp build_item(resource, defn, name) do
    Logger.warn "build_item 10...."
    case translate_field defn, name do
      field when field == name ->
        %{type: :input, resource: resource, name: name, opts: %{}}
      field ->
        case resource.__struct__.__schema__(:association, field) do
          %Ecto.Association.BelongsTo{cardinality: :one, queryable: assoc} ->
            collection = Application.get_env(:ex_admin, :repo).all assoc
            %{type: :input, resource: resource, name: field, opts: %{collection: collection}}
          _ ->
            nil
        end
    end
  end

  def setup_resource(resource, params, model_name) do
    model_name = String.to_atom(model_name)
    case params[model_name] do
      nil -> resource
      model_params ->
        struct(resource, Map.to_list(model_params))
    end
  end

  def put_script_block(script_block) do
    if script_block do
      Xain.text "\n"
      Xain.script type: "text/javascript" do
        text "\n" <> script_block <> "\n"
      end
    end
  end

  def build_scripts(list) do
    head = "$(document).ready(function() {\n"
    script = for i <- list, is_tuple(i), into: head, do: build_script(i)
    script <> "});"
  end

  def build_script({:change, %{id: id, script: script}}) do
    # $('##{id}').change(function() {
    """
    $(document).on('change','##{id}', function() {
      #{script}
    });
    """
  end
  def build_script(_other), do: ""

  def get_action(conn, resource, mode) do
    case mode do
      :new ->
        get_route_path(conn, :create)
<<<<<<< HEAD
      :edit ->
        get_route_path(conn, :update, resource.id)
=======
      :edit -> 
        get_route_path(conn, :update, ExAdmin.Schema.get_id(resource))
>>>>>>> 521683fd
    end
  end
  defp get_put_fields(:edit) do
    Xain.input(name: "_method", value: "put", type: "hidden")
  end
  defp get_put_fields(_), do: nil

  def build_hidden_block(_conn, mode) do
    csrf = Plug.CSRFProtection.get_csrf_token
    div style: "margin:0;padding:0;display:inline" do
      Xain.input(name: "utf8", type: :hidden, value: "✓")
      Xain.input(type: :hidden, name: "_csrf_token", value: csrf)
      get_put_fields(mode)
    end
  end

  def build_main_block(conn, resource, model_name, schema) do
    errors = Phoenix.Controller.get_flash(conn, :inline_error)
    for item <- schema do
      build_item(conn, item, resource, model_name, errors)
    end
    |> flatten
  end

  defp flatten(list) when is_list(list), do: List.flatten(list)
  defp flatten(other), do: [other]

  @hidden_style [style: "display: none"]

  defp check_display(opts) do
    if Map.get(opts, :display, true), do: [], else: @hidden_style
  end
  defp check_params(display_style, resource, params, model_name, field_name, _ajax) do
    # field_name_str = Atom.to_string(field_name)
    cond do
      params["id"] -> []
      params[model_name][params_name(resource, field_name, params)] -> []
      true -> display_style
    end
  end

  defp field_type(resource, field_name) do
    resource.__struct__.__schema__(:type, field_name)
  end

  defp params_name(resource, field_name, _params) do
    case resource.__struct__.__schema__(:association, field_name) do
      %{cardinality: :one, owner_key: owner_key} ->
        Atom.to_string(owner_key)
      %{cardinality: :many, owner_key: owner_key, through: [_, name]} ->
        Atom.to_string(name) <> "_" <> Inflex.pluralize(Atom.to_string(owner_key))
      _ ->
        Atom.to_string(field_name)
    end
  end

  @doc false
  def wrap_item(resource, field_name, model_name, label, error, opts, params, contents) do
    as = Map.get opts, :as
    ajax = Map.get opts, :ajax
    ext_name = ext_name(model_name, field_name)

    display_style = check_display(opts)
    |> check_params(resource, params, model_name, field_name, ajax)
Logger.warn "wrap item 1. ... display_style: #{inspect display_style}"

    {label, hidden}  = case label do
      {:hidden, l} -> {l, @hidden_style}
      l when l in [:none, false] ->  {"", @hidden_style}
      l -> {l, display_style}
    end
    error = if error in [nil, [], false], do: "", else: "error "

    theme_module(Form).theme_wrap_item(field_type(resource, field_name), ext_name, label, hidden,
      ajax, error, contents, as)
    ext_name
  end


  def wrap_item_type(type, label, ext_name, contents, error) do
    ExAdmin.theme.wrap_item_type(type, label, ext_name, contents, error)
  end


  defp build_select_binary_tuple_list(collection, item, field_name, resource, model_name, ext_name) do
    select("##{ext_name}_id", name: "#{model_name}[#{field_name}]") do
      handle_prompt(field_name, item)
      for item <- collection do
        {value, name} = case item do
          {value, name} -> {value, name}
          other -> {other, other}
        end
        selected = if Map.get(resource, field_name) == value,
          do: [selected: :selected], else: []
        option(name, [value: value] ++ selected)
      end
    end
  end


  @doc false
  def build_item(_conn, %{type: :script, contents: contents}, _resource, _model_name, _errors) do
    script type: "javascript" do
      text "\n" <> contents <> "\n"
    end
  end

  def build_item(conn, %{type: :input, name: field_name, resource: ________resource,
       opts: %{collection: collection}} = item, resource, model_name, errors) do

Logger.warn "6. ..."
    if is_function(collection) do
      collection = collection.(conn, resource)
    end
    module = resource.__struct__
    errors_field_name = if field_name in module.__schema__(:associations) do
      Map.get module.__schema__(:association, field_name), :owner_key
    else
      field_name
    end
    errors = get_errors(errors, errors_field_name)

    label = Map.get item[:opts], :label, field_name
    onchange = Map.get item[:opts], :change
    # ajax = Map.get item[:opts], :ajax

    binary_tuple = binary_tuple?(collection)

    id = wrap_item(resource, field_name, model_name, label, errors, item[:opts], conn.params, fn(ext_name) ->
      item = update_in item[:opts], &(Map.delete(&1, :change) |> Map.delete(:ajax))
      if binary_tuple do
        build_select_binary_tuple_list(collection, item, field_name, resource, model_name, ext_name)
      else
        input_collection(resource, collection, model_name, field_name, nil, nil, item, conn.params)
      end
      build_errors(errors)
    end)
    value = case onchange do
      script when is_binary(script) ->
        {:change, %{id: id <> "_id", script: onchange}}
      list when is_list(list) ->
        update = Keyword.get(list, :update)
        params = Keyword.get(list, :params)
        if update do
          # TODO: Use route builder for this
          target = pluralize(field_name)
          nested = pluralize(update)

          # TODO: Need to fix this by looking it up
          resource_name = pluralize model_name

          {extra, param_str} =
          case params do
            atom when is_atom(atom) -> extra_javascript(model_name, atom, atom)
            [{param, attr}]         -> extra_javascript(model_name, param, attr)
            _                       -> {"", ""}
          end

          control_id = "#{model_name}_#{update}_input"
          script = "$('##{control_id}').show();\n" <>
                   extra <>
                   "console.log('show #{control_id}');\n" <>
                   "$.get('/admin/#{resource_name}/#{target}/'+$(this).val()+'/#{nested}/?field_name=#{update}#{param_str}&format=js');\n"

          {:change, %{id: id <> "_id", script: script}}
        end
      _ -> nil
    end
    if onchange, do: value
  end

  def build_item(conn, %{type: :actions, items: items}, resource, model_name, errors) do
Logger.warn "5. ..."
    fieldset ".actions" do
      for i <- items do
        build_item(conn, i, resource, model_name, errors)
      end
    end
  end

  def build_item(_conn, %{type: :content, content: content}, _resource, _model_name, _errors) when is_binary(content) do
    text content
  end
  def build_item(_conn, %{type: :content, content: content}, _resource, _model_name, _errors) do
    text elem(content, 1)
  end

  def build_item(conn, %{type: :input, resource: _resource, name: field_name, opts: opts},
       resource, model_name, errors) do
Logger.warn "4. ..."
    errors = get_errors(errors, field_name)
    label = get_label(field_name, opts)
    wrap_item(resource, field_name, model_name, label, errors, opts, conn.params, fn(ext_name) ->
      resource.__struct__.__schema__(:type, field_name)
      |> build_control(resource, opts, model_name, field_name, ext_name, errors)
    end)
  end

  def build_item(conn, %{type: :has_many, resource: _resource, name: field_name,
      opts: %{fun: fun}}, resource, model_name, errors) do
    field_field_name = "#{field_name}_attributes"
    human_label = "#{humanize(field_name) |> Inflex.singularize}"
Logger.warn "3. ..."
    div ".has_many.#{field_name}" do
      new_record_name_var = new_record_name field_name
      h3 human_label
      li ".input" do
        get_resource_field2(resource, field_name)
        |> Enum.with_index
        |> Enum.each(fn({res, inx}) ->
          fields = fun.(res) |> Enum.reverse
          ext_name = "#{model_name}_#{field_field_name}_#{inx}"

          new_inx = build_has_many_fieldset(conn, res, fields, inx, ext_name, field_field_name, model_name, errors)
<<<<<<< HEAD

          Xain.input [id: "#{ext_name}_id",
            name: "#{model_name}[#{field_field_name}][#{new_inx}][id]",
            value: "#{res.id}", type: :hidden]
=======
          res_id = ExAdmin.Schema.get_id(res)
          
          Xain.input [id: "#{ext_name}_id", 
            name: "#{model_name}[#{field_field_name}][#{new_inx}][id]",
            value: "#{res_id}", type: :hidden]
>>>>>>> 521683fd
        end)
        {_, html} = markup :nested do
          ext_name = "#{model_name}_#{field_field_name}_#{new_record_name_var}"
          fields = fun.(ExAdmin.Repo.get_assoc_model(resource, field_name)) |> Enum.reverse
          build_has_many_fieldset(conn, nil, fields, new_record_name_var, ext_name, field_field_name, model_name, errors)
        end
      end
      {_, onclick} = Phoenix.HTML.html_escape  ~s|$(this).siblings("li.input").append("#{html}".replace(/#{new_record_name_var}/g,| <>
          ~s|new Date().getTime())); return false;|
      a ".button Add New #{human_label}", href: "#", onclick: onclick
    end
  end

  @doc """
  Handle building an inputs :name, as: ...
  """
  def build_item(conn, %{type: :inputs, name: name, opts: %{collection: collection}},
      resource, model_name, errors) when is_atom(name) do

Logger.warn "2 ............. builditem"
    if is_function(collection) do
      collection = collection.(conn, resource)
    end
    errors = get_errors(errors, name)
    name_ids = "#{Atom.to_string(name) |> Inflex.singularize}_ids"
    assoc_ids = Enum.map(get_resource_field2(resource, name), &(Schema.get_id(&1)))
    fieldset(".inputs") do
      ol do
        li ".select.input.optional##{model_name}_#{name}_input" do
          name_str = "#{model_name}[#{name_ids}][]"
          Xain.input name: name_str, type: "hidden", value: ""
          label ".label #{humanize name}", for: "#{model_name}_#{name_ids}"
          select id: "#{model_name}_#{name_ids}", multiple: "multiple", name: name_str do
            for opt <- collection do
              opt_id = Schema.get_id(opt)
              selected = if opt_id in assoc_ids, do: [selected: "selected"], else: []
              option "#{opt.name}", [value: "#{opt_id}"] ++ selected
            end
          end
          build_errors(errors)
        end
      end
    end
  end

  @doc false
  def build_item(conn, %{type: :inputs} = item, resource, model_name, errors) do
    opts = Map.get(item, :opts, [])
    theme_module(conn, Form).theme_build_inputs item, opts, fn ->
      for inpt <- item[:inputs] do
        build_item(conn, inpt, resource, model_name, errors)
      end
    end
  end

  @doc false
  def build_control(:boolean, resource, opts, model_name, field_name, ext_name, errors) do
    Xain.input type: :hidden, value: "false", name: "#{model_name}[#{field_name}]"
    if Map.get(resource, field_name) do
      Map.put_new(opts, :checked, "checked")
    else
      opts
    end
    |> Map.put_new(:type, :checkbox)
    |> Map.put_new(:value, "true")
    |> Map.put_new(:name, "#{model_name}[#{field_name}]")
    |> Map.put_new(:id, ext_name)
    |> Map.to_list
    |> Xain.input
    build_errors(errors)
  end

  def build_control(Ecto.DateTime, resource, opts, model_name, field_name, _ext_name, errors) do
    %{name: model_name, model: resource, id: model_name, class: "form-control"}
    |> datetime_select(field_name, Map.get(opts, :options, []))
    build_errors(errors)
  end
  def build_control(Ecto.Date, resource, opts, model_name, field_name, _ext_name, errors) do
    %{name: model_name, model: resource, id: model_name, class: "form-control"}
    |> date_select(field_name, Map.get(opts, :options, []))
    build_errors(errors)
  end
  def build_control(Ecto.Time, resource, opts, model_name, field_name, _ext_name, errors) do
    %{name: model_name, model: resource, id: model_name, class: "form-control"}
    |> time_select(field_name, Map.get(opts, :options, []))
    build_errors(errors)
  end

  def build_control(:text, resource, opts, model_name, field_name, ext_name, errors) do
    # Logger.debug "build_control type: #{inspect _type}"
    value = Map.get(resource, field_name, "") |> escape_value
    options = opts
    |> Map.put(:class, "form-control")
    |> Map.put_new(:name, "#{model_name}[#{field_name}]")
    |> Map.put_new(:id, ext_name)
    |> Map.delete(:display)
    |> Map.to_list
    Xain.textarea value, options
    build_errors(errors)
  end

  def build_control(type, resource, opts, model_name, field_name, ext_name, errors) do
    # Logger.debug "build_control res: #{inspect resource}, name: #{inspect field_name} type: #{inspect _type}"
    {field_type, value} = if type |> Kernel.to_string |> String.ends_with?(".Type") do
      {:file, Map.get(resource, field_name, "")[:file_name]}
    else
      {:text, Map.get(resource, field_name, "")}
    end
    value = ExAdmin.Render.to_string(value)
    Map.put_new(opts, :type, field_type)
    |> Map.put(:class, "form-control")
    |> Map.put_new(:maxlength, "255")
    |> Map.put_new(:name, "#{model_name}[#{field_name}]")
    |> Map.put_new(:id, ext_name)
    |> Map.put_new(:value, value |> escape_value)
    |> Map.delete(:display)
    |> Map.to_list
    |> Xain.input
    build_errors(errors)
  end

  def datetime_select(form, field_name, opts \\ []) do
    value = value_from(form, field_name)

    builder =
      Keyword.get(opts, :builder) || fn b ->
        date_builder(b, opts)
        text " &mdash; "
        time_builder(b, opts)
      end

    builder.(datetime_builder(form, field_name, date_value(value), time_value(value), opts))
  end

  def date_select(form, field_name, opts \\ []) do
    value   = Keyword.get(opts, :value, value_from(form, field_name) || Keyword.get(opts, :default))
    builder = Keyword.get(opts, :builder) || &date_builder(&1, opts)
    builder.(datetime_builder(form, field_name, date_value(value), nil, opts))
  end

  defp date_builder(b, _opts) do
    b.(:year, [])
    text(" / ")
    b.(:month, [])
    text(" / ")
    b.(:day, [])
  end

  defp date_value(%{"year" => year, "month" => month, "day" => day}),
    do: %{year: year, month: month, day: day}
  defp date_value(%{year: year, month: month, day: day}),
    do: %{year: year, month: month, day: day}

  defp date_value({{year, month, day}, _}),
    do: %{year: year, month: month, day: day}
  defp date_value({year, month, day}),
    do: %{year: year, month: month, day: day}

  defp date_value(nil),
    do: %{year: nil, month: nil, day: nil}
  defp date_value(other),
    do: raise(ArgumentError, "unrecognized date #{inspect other}")

  def time_select(form, field, opts \\ []) do
    value   = Keyword.get(opts, :value, value_from(form, field) || Keyword.get(opts, :default))
    builder = Keyword.get(opts, :builder) || &time_builder(&1, opts)
    builder.(datetime_builder(form, field, nil, time_value(value), opts))
  end

  defp time_builder(b, opts) do
    b.(:hour, [])
    text(" : ")
    b.(:min, [])

    if Keyword.get(opts, :sec) do
      text(" : ")
      b.(:sec, [])
    end
  end

  defp time_value(%{"hour" => hour, "min" => min} = map),
    do: %{hour: hour, min: min, sec: Map.get(map, "sec", 0)}
  defp time_value(%{hour: hour, min: min} = map),
    do: %{hour: hour, min: min, sec: Map.get(map, :sec, 0)}

  defp time_value({_, {hour, min, sec, _msec}}),
    do: %{hour: hour, min: min, sec: sec}
  defp time_value({hour, min, sec, _mseg}),
    do: %{hour: hour, min: min, sec: sec}
  defp time_value({_, {hour, min, sec}}),
    do: %{hour: hour, min: min, sec: sec}
  defp time_value({hour, min, sec}),
    do: %{hour: hour, min: min, sec: sec}

  defp time_value(nil),
    do: %{hour: nil, min: nil, sec: nil}
  defp time_value(other),
    do: raise(ArgumentError, "unrecognized time #{inspect other}")

  @months [
    {"January", "1"},
    {"February", "2"},
    {"March", "3"},
    {"April", "4"},
    {"May", "5"},
    {"June", "6"},
    {"July", "7"},
    {"August", "8"},
    {"September", "9"},
    {"October", "10"},
    {"November", "11"},
    {"December", "12"},
  ]

  map = &Enum.map(&1, fn i ->
    i = Integer.to_string(i)
    {String.rjust(i, 2, ?0), i}
  end)
  @days   map.(1..31)
  @hours  map.(0..23)
  @minsec map.(0..59)

  defp datetime_builder(form, field, date, time, parent) do
    id   = Keyword.get(parent, :id, id_from(form, field))
    name = Keyword.get(parent, :name, name_from(form, field))

    fn
      :year, opts when date != nil ->
        {year, _, _}  = :erlang.date()
        {value, opts} = datetime_options(:year, year-5..year+5, id, name, parent, date, opts)
        build_select(:datetime, :year, value, opts)
      :month, opts when date != nil ->
        {value, opts} = datetime_options(:month, @months, id, name, parent, date, opts)
        build_select(:datetime, :month, value, opts)
      :day, opts when date != nil ->
        {value, opts} = datetime_options(:day, @days, id, name, parent, date, opts)
        build_select(:datetime, :day, value, opts)
      :hour, opts when time != nil ->
        {value, opts} = datetime_options(:hour, @hours, id, name, parent, time, opts)
        build_select(:datetime, :hour, value, opts)
      :min, opts when time != nil ->
        {value, opts} = datetime_options(:min, @minsec, id, name, parent, time, opts)
        build_select(:datetime, :min, value, opts)
      :sec, opts when time != nil ->
        {value, opts} = datetime_options(:sec, @minsec, id, name, parent, time, opts)
        build_select(:datetime, :sec, value, opts)
    end
  end

  defp build_select(_name, _type, value, opts) do
    value = if Range.range? value do
      Enum.map value, fn(x) ->
        val = Integer.to_string x
        {val,val}
      end
    else
      value
    end
    select "", [{:class, "form-control"} |opts] do
      current_value = "#{opts[:value]}"
      Enum.each value, fn({k,v}) ->
        selected = if v == current_value, do: [selected: "selected"], else: []
        option k, [{:value, v}| selected]
      end
    end
  end

  defp datetime_options(type, values, id, name, parent, datetime, opts) do
    opts = Keyword.merge Keyword.get(parent, type, []), opts
    suff = Atom.to_string(type)

    {value, opts} = Keyword.pop(opts, :options, values)

    {value,
      opts
      |> Keyword.put_new(:id, id <> "_" <> suff)
      |> Keyword.put_new(:name, name <> "[" <> suff <> "]")
      |> Keyword.put_new(:value, Map.get(datetime, type))}
  end

  defp value_from(%{model: resource}, field_name) do
    Map.get(resource, field_name, "")
  end

  defp id_from(%{id: id}, field),
    do: "#{id}_#{field}"
  defp id_from(name, field) when is_atom(name),
    do: "#{name}_#{field}"

  defp name_from(%{name: name}, field),
    do: "#{name}[#{field}]"
  defp name_from(name, field) when is_atom(name),
    do: "#{name}[#{field}]"

  @doc false
  def build_has_many_fieldset(conn, res, fields, orig_inx, ext_name, field_field_name, model_name, errors) do
    inx = cond do
<<<<<<< HEAD
      is_nil(res) -> orig_inx
      res.id ->  orig_inx
      true -> timestamp   # case when we have errors. need to remap the inx
=======
      is_nil(res) -> orig_inx 
      Schema.get_id(res) ->  orig_inx
      true -> timestamp   # case when we have errors. need to remap the inx 
>>>>>>> 521683fd
    end

    fieldset ".inputs.has_many_fields" do
      ol do
        # build the destroy field
        base_name = "#{model_name}[#{field_field_name}][#{inx}]"
        base_id = "#{ext_name}__destroy"
        li [id: "#{base_id}_input", class: "boolean input optional"] do
          name = "#{base_name}[_destroy]"
          Xain.input type: :hidden, value: "0", name: name
          label for: base_id do
            Xain.input type: :checkbox, id: "#{base_id}", name: name, value: "1"
            text "Remove"
          end
        end

        for field <- fields do
          f_name = field[:name]
          name = "#{base_name}[#{f_name}]"
          errors = get_errors(errors, "#{model_name}[#{field_field_name}][#{orig_inx}][#{f_name}]")
          error = if errors in [nil, [], false], do: "", else: ".error"
          case field[:opts] do
            %{collection: collection} ->
              is_function(collection) do
                collection = collection.(conn, res)
              end
              li ".select.input.required#{error}", [id: "#{ext_name}_label_input"] do
                label ".label #{humanize f_name}", for: "#{ext_name}_#{f_name}" do
                  abbr "*", title: "required"
                end
                select "##{ext_name}_#{f_name}", [name: name ] do
                  for opt <- collection do
                    if not is_nil(res) and (Map.get(res, f_name) == opt) do
                      option "#{opt}", [value: escape_value(opt), selected: :selected]
                    else
                      option "#{opt}", [value: escape_value(opt)]
                    end
                  end
                end
                build_errors(errors)
              end
            _ ->
              li ".string.input.required.stringish#{error}", id: "#{ext_name}_#{f_name}_input"  do
                label ".label #{humanize f_name}", for: "#{ext_name}_#{f_name}" do
                  abbr "*", title: "required"
                end
                val = if res, do: [value: Map.get(res, f_name, "") |> escape_value], else: []
                Xain.input([type: :text, maxlength: "255", id: "#{ext_name}_#{f_name}",
                  name: name] ++ val)
                build_errors(errors)
              end
          end
        end
        unless res do
          li do
            a ".button Delete", href: "#",
              onclick: ~S|$(this).closest(\".has_many_fields\").remove(); return false;|
          end
        end
      end
    end
    inx
  end

  @doc false
  def get_label(field_name, opts) do
    cond do
      Map.get(opts, :type) in ["hidden", :hidden] ->
        :none
      Map.get(opts, :display) ->
        {:hidden, Map.get(opts, :label, field_name) }
      Map.get(opts, :ajax) ->
        {:ajax, Map.get(opts, :label, field_name)}
      true ->
        Map.get opts, :label, field_name
    end
  end

  defp new_record_name(field_name) do
    name = field_name
    |> Atom.to_string
    |> Inflex.singularize
    |> String.replace(" ", "_")
    |> String.upcase
    "NEW_#{name}_RECORD"
  end

  # def build_actions_block(conn, model_name, mode) do
  #   display_name = ExAdmin.Utils.displayable_name_singular conn
  #   label = if mode == :new, do: "Create", else: "Update"
  #   div ".box-footer" do
  #     Xain.input ".btn.btn-primary", name: "commit", type: :submit, value: escape_value("#{label} #{humanize display_name}")
  #     a(".btn.btn-default.btn-cancel Cancel", href: get_route_path(conn, :index))
  #   end
  # end

  def escape_value(nil), do: nil
  def escape_value(value) when is_map(value), do: value
  def escape_value(value) do
    Phoenix.HTML.html_escape(value) |> elem(1)
  end

  @doc false
  def build_field_errors(conn, field_name) do
    conn.private
    |> Map.get(:phoenix_flash, %{})
    |> Map.get("inline_error", [])
    |> get_errors(field_name)
    |> Enum.reduce("", fn(error, acc) ->
      acc <> """
      <p class="inline-errors">#{error_messages error}</p>
      """
    end)
  end

  @doc false
  def default_form_view(conn, resource, params) do
    [_, res | _] = conn.path_info
    case ExAdmin.get_registered_by_controller_route(res) do
      nil ->
        throw :invalid_route
      %{__struct__: _} = defn ->
        columns = defn.resource_model.__schema__(:fields)
        |> Enum.filter(&(not &1 in [:id, :inserted_at, :updated_at]))
        |> Enum.map(&(build_item resource, defn, &1))
        |> Enum.filter(&(not is_nil(&1)))
        items = [%{type: :inputs, name: "", inputs: columns, opts: []}]
        Module.concat(var!(conn).assigns.theme, Form).build_form(
          conn, resource, items, params, false)
    end
  end

  defp binary_tuple?([]), do: false
  defp binary_tuple?(collection) do
    Enum.all?(collection, &(is_binary(&1) or (is_tuple(&1) and (tuple_size(&1) == 2))))
  end

  @doc false
  def extra_javascript(model_name, param, attr) do
    {"var extra = $('##{model_name}_#{attr}').val();\n", "&#{param}='+extra+'"}
  end

  @doc false
  def get_errors(nil, _field_name), do: nil
  def get_errors(errors, field_name) do
    Enum.reduce errors, [], fn({k, v}, acc) ->
      if k == field_name, do: [v | acc], else: acc
    end
  end

  @doc false
  def build_errors(nil), do: nil
  def build_errors(errors) do
    for error <- errors do
      theme_module(Form).build_form_error(error)
    end
    errors
  end

  @doc false
  def error_messages(:unique), do: "has already been taken"
  def error_messages(:invalid), do: "has to be valid"
  def error_messages({:too_short, min}), do: "must be longer than #{min - 1}"
  def error_messages({:must_match, field}), do: "must match #{humanize field}"
  def error_messages(:format), do: "has incorrect format"
  def error_messages({msg, opts}) when is_binary(msg), do: String.replace(msg, "%{count}", Integer.to_string(opts[:count]))
  def error_messages(other) when is_binary(other), do: other
  def error_messages(other), do: "error: #{inspect other}"
end<|MERGE_RESOLUTION|>--- conflicted
+++ resolved
@@ -162,13 +162,10 @@
   import ExAdmin.DslUtils
   import ExAdmin.Form.Fields
   import ExAdmin.ViewHelpers, only: [escape_javascript: 1]
-<<<<<<< HEAD
   require IEx
   alias ExAdmin.Theme
   import ExAdmin.Theme.Helpers
-=======
   alias ExAdmin.Schema
->>>>>>> 521683fd
 
   import Kernel, except: [div: 2]
   use Xain
@@ -494,13 +491,8 @@
     case mode do
       :new ->
         get_route_path(conn, :create)
-<<<<<<< HEAD
       :edit ->
-        get_route_path(conn, :update, resource.id)
-=======
-      :edit -> 
         get_route_path(conn, :update, ExAdmin.Schema.get_id(resource))
->>>>>>> 521683fd
     end
   end
   defp get_put_fields(:edit) do
@@ -715,18 +707,11 @@
           ext_name = "#{model_name}_#{field_field_name}_#{inx}"
 
           new_inx = build_has_many_fieldset(conn, res, fields, inx, ext_name, field_field_name, model_name, errors)
-<<<<<<< HEAD
+          res_id = ExAdmin.Schema.get_id(res)
 
           Xain.input [id: "#{ext_name}_id",
             name: "#{model_name}[#{field_field_name}][#{new_inx}][id]",
-            value: "#{res.id}", type: :hidden]
-=======
-          res_id = ExAdmin.Schema.get_id(res)
-          
-          Xain.input [id: "#{ext_name}_id", 
-            name: "#{model_name}[#{field_field_name}][#{new_inx}][id]",
             value: "#{res_id}", type: :hidden]
->>>>>>> 521683fd
         end)
         {_, html} = markup :nested do
           ext_name = "#{model_name}_#{field_field_name}_#{new_record_name_var}"
@@ -1024,15 +1009,9 @@
   @doc false
   def build_has_many_fieldset(conn, res, fields, orig_inx, ext_name, field_field_name, model_name, errors) do
     inx = cond do
-<<<<<<< HEAD
       is_nil(res) -> orig_inx
-      res.id ->  orig_inx
+      Schema.get_id(res) ->  orig_inx
       true -> timestamp   # case when we have errors. need to remap the inx
-=======
-      is_nil(res) -> orig_inx 
-      Schema.get_id(res) ->  orig_inx
-      true -> timestamp   # case when we have errors. need to remap the inx 
->>>>>>> 521683fd
     end
 
     fieldset ".inputs.has_many_fields" do
