defmodule ExAdmin.Index do
  @moduledoc """
  Override the default index page for an ExAdmin resource

  By default, ExAdmin renders the index table without any additional
  configuration. It renders each column in the model, except the id,
  inserted_at, and updated_at columns.

  ## Default Table Type

  ExAdmin displays a selection checkbox column on the left with a batch
  action control that enables when a checkbox is selected.

  To customize the index page, use the `index` macro.

  For example, the following will show on the id an name fields, as
  well place a selection column and batch actions row on the page:

      defmodule MyProject.ExAdmin.MyModel do
        use ExAdmin.Register
        register_resource MyProject.MyModel do

          index do
            selectable_column

            column :id
            column :name
            actions       # display the default actions column
          end
        end
      end

  ### Image fields

  For image fields, use the `image: true` option. For example:

      index do
        column :name
        column :image, [image: true, height: 100], &(ExAdminDemo.Image.url({&1.image, &1}, :thumb))
      end

  ### Custom columns

  Columns can be customized with column/2 where the second argument is
  an anonymous function called with model. Here are a couple examples:

      index do
        column :id
        column :name, fn(category) ->
          Phoenix.HTML.Tag.content_tag :span, category.name,
            "data-id": category.id, class: "category"
        end
        column "Created", fn(category) ->
          category.created_at
        end
      end

  ### Override the Actions column

  The Actions column can be customized by adding `column "Actions", fn(x) -> ...`

      column "Actions", fn(r) ->
        safe_concat link_to("Restore", "/admin/backuprestores/restore/#\{r.id}", "data-method": :put,
            "data-confirm": "You are about to restore #\{r.file_name}. Are you sure?",
            class: "member_link restore-link"),
          link_to("Delete", "/admin/backuprestores/#\{r.id}", "data-method": :delete,
            "data-confirm": "Are you sure you want to delete this?",
            class: "member_link")
      end

  ### Associations

  By default, ExAdmin will attempt to render a belongs_to association with a
  select control, using name field in the association. If you would like to
  render an association with another field name, or would like to use more than
  one field, use the :field option.

      column :account, fields: [:username]

  ### Change the column label

  Use the :label option to override the column name:

      column :name, label: "Custom Name"


  ## As Grid

  By providing option `as: :grid` to the `index` macro, a grid index page
  is rendered.

  ### For Example:

      index as: :grid, default: true do
        cell fn(p) ->
          div do
            a href: get_route_path(conn, :show, p.id) do
              img(src: ExAdminDemo.Image.url({p.image_file_name, p}, :thumb), height: 100)
            end
          end
          a truncate(p.title), href: get_route_path(conn, :show, p.id)
        end
      end

  """

  require Logger
  require Integer
  import ExAdmin.Utils
  import ExAdmin.DslUtils
  import ExAdmin.Helpers
  import Kernel, except: [div: 2, to_string: 1]
  use Xain
  alias ExAdmin.Schema

  @doc false
  defmacro __using__(_) do
    quote do
      import unquote(__MODULE__)
    end
  end

  @doc """
  The index macro is used to customize the index page of a resource.
  """
  defmacro index(opts \\ [], do: block) do

    contents = quote do
      unquote(block)
    end

    quote location: :keep, bind_quoted: [options: escape(opts), contents: escape(contents)] do
      def index_view(var!(conn), page, scope_counts) do
        import ExAdmin.Register, except: [actions: 1]
        import ExAdmin.Form, except: [actions: 1]
        import ExAdmin.ViewHelpers

        var!(columns, ExAdmin.Show) = []
        var!(selectable_column, ExAdmin.Index) = nil
        var!(actions, ExAdmin.Index) = nil
        var!(cell, ExAdmin.Index) = nil
        opts = unquote(options)
        unquote(contents)

        selectable = case var!(selectable_column, ExAdmin.Index) do
          nil -> false
          other -> other
        end

        opts = Enum.into(opts, %{})
        |> Map.put(:column_list, var!(columns, ExAdmin.Show) |> Enum.reverse)
        |> Map.put(:selectable_column, selectable)
        |> Map.put(:actions, var!(actions, ExAdmin.Index))

        markup do
          ExAdmin.Index.render_index_pages(var!(conn), page, scope_counts, var!(cell, ExAdmin.Index), opts)
        end
      end
    end
  end

  @doc """
  Define which actions will be displayed in the index view.

  ## Examples

      actions
      actions [:new, :destroy]
  """
  defmacro actions(opts \\ quote(do: [])) do
    quote do
      var!(actions, ExAdmin.Index) = unquote(opts)
    end
  end

  @doc """
  Define a grid cell for grid view.

  ## Example

      index as: :grid, default: true, columns: 6 do
        import Kernel, except: [div: 2]
        cell fn(p) ->
          div ".box" do
            div ".box-body" do
              a href: get_route_path(conn, :show, p.id) do
                img(src: ExAdminDemo.Image.url({p.image_file_name, p}, :thumb), height: 100)
              end
            end
            div ".box-footer" do
              a truncate(p.title), href: get_route_path(conn, :show, p.id)
            end
          end
        end
      end
  """
  defmacro cell(fun) do
    quote do
      var!(cell, ExAdmin.Index) = unquote(fun)
    end
  end

  @doc """
  Add a column of selection check boxes

  Allows users to select individual rows on the index page. Selecting
  columns activates the batch actions button.
  """
  defmacro selectable_column do
    quote do
      var!(selectable_column, ExAdmin.Index) = true
    end
  end

  @doc false
  def default_index_view(conn, page, scope_counts) do
    [_, resource] = conn.path_info

    case ExAdmin.get_registered_by_controller_route(resource) do
      nil ->
        throw :invalid_route
      %{__struct__: _} = defn ->
        columns = case defn.index_filters do
          [] -> []
          [false] -> []
          [f] -> f
        end
        |> case do
          [] ->
            columns = defn.resource_model.__schema__(:fields)
            |> Enum.filter(&(not &1 in [:inserted_at, :updated_at]))
          other ->
            other
        end
        |> Enum.map(&({translate_field(defn, &1), %{}}))

        if :id in defn.resource_model.__schema__(:fields) and Enum.any?(columns, (&(elem(&1, 0) == :id))) do
          columns = Keyword.put columns, :id, %{link: true}
        end

        opts = %{}
        |> Map.put(:column_list, columns)
        |> Map.put(:selectable_column, true)
        |> Map.put(:actions, [])

        markup do
          ExAdmin.Index.render_index_pages(var!(conn), page, scope_counts, nil, opts)
        end
    end
  end

  defp get_resource_fields([]), do: []
  defp get_resource_fields([resource | _]), do: resource.__struct__.__schema__(:fields)

  @doc false
  def render_index_pages(conn, page, scope_counts, cell, page_opts) do
    name = resource_model(conn) |> titleize |> Inflex.pluralize
    defn = ExAdmin.get_registered_by_controller_route(conn.params["resource"])
    label = get_resource_label(conn) |> Inflex.pluralize
    count = page.total_entries

    opts = %{
      columns: Map.get(page_opts, :columns, 3),
      column_list: Map.get(page_opts, :column_list),
      count: page.total_entries,
      name: name,
      order: ExQueb.get_sort_order(conn.params["order"]),
      href: get_route_path(conn, :index) <> "?order=",
      defn: defn,
      batch_actions: not false in defn.batch_actions,
      scopes: defn.scopes,
      label: label,
      resource_model: conn.params["resource"],
      page: page,
      cell: cell,
      scope_counts: scope_counts,
      opts: page_opts,
      resources: page.entries,
      selectable_column: page_opts[:selectable_column],
      actions: page_opts[:actions]
    }
    _render_index_page(conn, opts, page_opts)
  end

  defp _render_index_page(conn, opts, %{as: :grid}) do
    Module.concat(conn.assigns.theme, Index).wrap_index_grid fn ->
      Module.concat(conn.assigns.theme, Index).batch_action_form conn,
          false, opts[:scopes], opts[:resource_model], opts[:scope_counts], fn ->
        if opts[:count] == 0 do
          Module.concat(conn.assigns.theme, Index).blank_slate_page(conn, opts)
        else
          Module.concat(conn.assigns.theme, Index).paginated_collection_grid(conn, opts)
        end
      end
    end
  end
  defp _render_index_page(conn, opts, page_opts) do
    page = opts[:page]
    actions = opts[:actions]
    opts = Map.put(opts, :fields, get_resource_fields page.entries)
    selectable = opts[:selectable_column] and opts[:batch_actions]
    columns = page_opts[:column_list]
    columns = unless Enum.any? columns, &((elem &1, 0) == "Actions") or is_nil(actions) do
      columns ++ [{"Actions", %{fun: fn(resource) -> build_index_links(conn, resource, actions) end}}]
    else
      columns
    end
    opts = Map.put opts, :column_list, columns

    Module.concat(conn.assigns.theme, Index).wrap_index_grid fn ->
      Module.concat(conn.assigns.theme, Index).batch_action_form conn,
          opts[:batch_actions], opts[:scopes], opts[:resource_model], opts[:scope_counts], fn ->
        if opts[:count] == 0 do
          Module.concat(conn.assigns.theme, Index).blank_slate_page(conn, opts)
        else
          Module.concat(conn.assigns.theme, Index).paginated_collection_table(conn, opts)
        end
      end
    end
  end

  @doc """
  Build the scope link.
  """
  def build_scope_href(href, nil), do: href
  def build_scope_href(href, scope) do
    String.replace(href, "?", "?scope=#{scope}&")
  end

  @doc """
  Build the order link.
  """
  def build_order_href(href, {name, sort}), do: href <> "#{name}_#{sort}"
  def build_order_href(href, _), do: href

  @doc """
  Build the filter link.
  """
  def build_filter_href(href, nil), do: href
  def build_filter_href(href, q) do
    q
    |> Map.to_list
    |> Enum.reduce(href, fn({name, value}, acc) ->
      acc <> "&q%5B" <> name <> "%5D=" <> value
    end)
  end

  @doc false
  def download_links(conn) do
    div ".download_links Download: " do
      a "CSV", href: "#{get_route_path(conn, :index)}/csv"
    end
  end

  @doc false
  def parameterize(name, seperator \\ "_")
  def parameterize(atom, seperator) when is_atom(atom) do
    Atom.to_string(atom)
    |> parameterize(seperator)
  end
  def parameterize(string, seperator) do
    Inflex.parameterize(string, seperator)
  end

<<<<<<< HEAD
=======

  @doc false
  def build_table_body(_conn, [], _columns, _opts) do
    tbody
  end
  def build_table_body(conn, resources, columns, opts) do
    model_name = resources |> List.first |> Map.get(:__struct__)
    selectable = Map.get opts, :selectable_column

    tbody do
      Enum.with_index(resources) 
      |> Enum.map(fn{resource, inx} -> 
        odd_even = if Integer.is_even(inx), do: "even", else: "odd"

        id = Map.get(resource, Schema.primary_key(resource))
        tr(".#{odd_even}##{model_name}_#{id}") do
          if selectable do
            td(".selectable") do
              div(".resource_selection_cell") do
                input(".collection_selection#batch_action_item_#{id}", type: :checkbox, value: "#{id}",
                  name: "collection_selection[]")
              end
            end
          end
          for field <- columns do
            build_field(resource, conn, field, fn(contents, field_name) -> 
              ExAdmin.Table.handle_contents(contents, field_name)
            end)
          end
        end # tr
      end)
    end
  end

  # TODO: don't like that we can't handle the do block :(

>>>>>>> 521683fd
  @doc false
  def build_index_links(conn, resource, actions) do
    resource_model = resource.__struct__
<<<<<<< HEAD
=======
    base_class = "member_link"
    id = ExAdmin.Schema.get_id(resource)
>>>>>>> 521683fd

    links = case actions do
      [] -> [:show, :edit, :destroy]
      nil -> []
      other -> other
    end

    list = get_authorized_links(conn, resource_model)
    |> Enum.filter(&(&1 in links))
    |> Enum.reverse

    Module.concat(conn.assigns.theme, Index).handle_action_links(list, conn, resource)
  end

  @doc false
  def get_authorized_links(conn, resource_model) do
    Enum.reduce [:show, :edit, :destroy], [], fn(item, acc) ->
      if ExAdmin.Utils.authorized_action?(conn, item, resource_model),
        do: [item | acc], else: acc
    end
  end
end<|MERGE_RESOLUTION|>--- conflicted
+++ resolved
@@ -362,53 +362,11 @@
     Inflex.parameterize(string, seperator)
   end
 
-<<<<<<< HEAD
-=======
-
-  @doc false
-  def build_table_body(_conn, [], _columns, _opts) do
-    tbody
-  end
-  def build_table_body(conn, resources, columns, opts) do
-    model_name = resources |> List.first |> Map.get(:__struct__)
-    selectable = Map.get opts, :selectable_column
-
-    tbody do
-      Enum.with_index(resources) 
-      |> Enum.map(fn{resource, inx} -> 
-        odd_even = if Integer.is_even(inx), do: "even", else: "odd"
-
-        id = Map.get(resource, Schema.primary_key(resource))
-        tr(".#{odd_even}##{model_name}_#{id}") do
-          if selectable do
-            td(".selectable") do
-              div(".resource_selection_cell") do
-                input(".collection_selection#batch_action_item_#{id}", type: :checkbox, value: "#{id}",
-                  name: "collection_selection[]")
-              end
-            end
-          end
-          for field <- columns do
-            build_field(resource, conn, field, fn(contents, field_name) -> 
-              ExAdmin.Table.handle_contents(contents, field_name)
-            end)
-          end
-        end # tr
-      end)
-    end
-  end
-
-  # TODO: don't like that we can't handle the do block :(
-
->>>>>>> 521683fd
   @doc false
   def build_index_links(conn, resource, actions) do
     resource_model = resource.__struct__
-<<<<<<< HEAD
-=======
     base_class = "member_link"
     id = ExAdmin.Schema.get_id(resource)
->>>>>>> 521683fd
 
     links = case actions do
       [] -> [:show, :edit, :destroy]
