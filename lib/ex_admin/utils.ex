defmodule ExAdmin.Utils do
  @moduledoc """
  A collection of utility functions.
  """
  require Logger
  import Ecto.DateTime.Utils, only: [zero_pad: 2]
  @module Application.get_env(:ex_admin, :module)
  if @module do
    @endpoint Module.concat([@module, "Endpoint"])
    @router Module.concat([@module, "Router", "Helpers"])
  else
<<<<<<< HEAD
    @endpoint nil
    @router nil
=======
    raise """
    Please, setup ex_admin in your config/config.exs:

      config :ex_admin,
        repo: MyProject.Repo,
        module: MyProject,
        modules: [
          MyProject.ExAdmin.Dashboard,
        ]
    """
>>>>>>> 42ae6f5f
  end

  @doc false
  def endpoint, do: @endpoint
  @doc false
  def router, do: @router

  @doc false
  def to_atom(string) when is_binary(string), do: String.to_atom(string)
  def to_atom(atom) when is_atom(atom), do: atom

  @doc false
  def base_name(item) when is_atom(item) do
    Atom.to_string(item)
    |> base_name
  end
  def base_name(item) do
    item
    |> String.split(".")
    |> List.last
  end

  @doc false
  def resource_name(item) do
    item |> base_name |> String.downcase |> String.to_atom
  end

  @doc """
  Convert a field name to its human readable form.

  Converts items like field names to a form suitable for display
  labels and menu items. By default, converts _ to space and
  capitalizes each word.

  The conversion can be customized by passing a from regex and to
  regex as the 2nd and 3rd arguments.

  ## Examples:

      iex> ExAdmin.Utils.humanize :first_name
      "First Name"

      iex> ExAdmin.Utils.humanize "last-name", ~r/[-]/
      "Last Name"

  """
  def humanize(item, from \\ ~r/[_ ]/, to \\ " ")
  def humanize(atom, from, to) when is_atom(atom) do
    Atom.to_string(atom)
    |> humanize(from, to)
  end
  def humanize(string, from, to) when is_binary(string) do
    String.split(string, from)
    |> Enum.map(&(String.capitalize(&1)))
    |> Enum.join(to)
  end

  @doc """
  Converts camel case items to human readable form.

  ## Examples

      iex> ExAdmin.Utils.titleize "MyModel"
      "My Model"

  """
  def titleize(atom) when is_atom(atom), do: titleize(Atom.to_string(atom))
  def titleize(string) when is_binary(string) do
    string
    |> Inflex.underscore
    |> humanize
  end

  @doc """
  Add a an or a in front of a word.

  ## Examples

      iex> ExAdmin.Utils.articlize("hat")
      "a hat"

      iex> ExAdmin.Utils.articlize("apple")
      "an apple"
  """
  def articlize(string) when is_binary(string) do
    if String.at(string, 0) in ~w(A a E e I i O o U u) do
      "an "
    else
      "a "
    end <> string
  end

  def parameterize(atom) when is_atom(atom),
    do: Atom.to_string(atom) |> parameterize
  def parameterize(str) when is_binary(str),
    do: Inflex.parameterize(str, "_")
    # do: str

  @doc false
  def action_name(conn) do
    Phoenix.Controller.action_name(conn)
  end


  @doc false
  def controller_name(name) when is_atom(name), do: extract_controller_name(name)
  def controller_name(%Plug.Conn{} = conn) do
    Phoenix.Controller.controller_module(conn)
    |> extract_controller_name
  end

  @doc false
  def resource_model(%Plug.Conn{} = conn) do
    conn.assigns.defn
    |> Map.get(:resource_model)
    |> base_name
  end

  def extract_controller_name(name) do
    base_name(name)
    |> String.split("Controller")
    |> List.first
  end

  @doc """
  URL helper to build admin paths for CRUD

  Examples:

      iex> ExAdmin.Utils.admin_resource_path(TestExAdmin.Product)
      "/admin/products"

      iex> ExAdmin.Utils.admin_resource_path(%TestExAdmin.Product{})
      "/admin/products/new"

      iex> ExAdmin.Utils.admin_resource_path(%TestExAdmin.Product{id: 1})
      "/admin/products/1"

      iex> ExAdmin.Utils.admin_resource_path(%TestExAdmin.Product{id: 1}, :edit)
      "/admin/products/1/edit"

      iex> ExAdmin.Utils.admin_resource_path(%TestExAdmin.Product{id: 1}, :update)
      "/admin/products/1"

      iex> ExAdmin.Utils.admin_resource_path(%TestExAdmin.Product{id: 1}, :destroy)
      "/admin/products/1"

      iex> ExAdmin.Utils.admin_resource_path(TestExAdmin.Product, :create)
      "/admin/products"

      iex> ExAdmin.Utils.admin_resource_path(TestExAdmin.Product, :batch_action)
      "/admin/products/batch_action"

      iex> ExAdmin.Utils.admin_resource_path(TestExAdmin.Product, :csv)
      "/admin/products/csv"

      iex> ExAdmin.Utils.admin_resource_path(%Plug.Conn{assigns: %{resource: %TestExAdmin.Product{}}}, :index, [[scope: "active"]])
      "/admin/products?scope=active"
  """
  def admin_resource_path(resource_or_model, method \\ nil, args \\ [])
  def admin_resource_path(%Plug.Conn{} = conn, method, args) when method in [:show, :edit, :update, :destroy] do
    admin_resource_path(conn.assigns.resource, method, args)
  end
  def admin_resource_path(%Plug.Conn{} = conn, method, args) do
    admin_resource_path(conn.assigns.resource.__struct__, method, args)
  end
  def admin_resource_path(resource_model, method, args) when is_atom(resource_model) do
    resource_name = resource_model |> ExAdmin.Utils.base_name |> Inflex.underscore |> Inflex.pluralize
    apply(router, :admin_resource_path, [endpoint, method || :index, resource_name | args])
  end
  def admin_resource_path(resource, method, args) when is_map(resource) do
    resource_model = resource.__struct__
    id = ExAdmin.Schema.get_id(resource)
    case id do
      nil ->
        admin_resource_path(resource_model, method || :new, args)
      _ ->
        admin_resource_path(resource_model, method || :show, [id | args])
    end
  end

  @doc """
  URL helper to build assistant admin paths

  Examples:

      iex> ExAdmin.Utils.admin_path
      "/admin"

      iex> ExAdmin.Utils.admin_path(:select_theme, [1])
      "/admin/select_theme/1"
  """
  def admin_path do
    router.admin_path(endpoint, :dashboard)
  end
  def admin_path(method, args \\ []) do
    apply(router, :admin_path, [endpoint, method | args])
  end

  @doc """
  URL helper for routes related to associations

  Examples:

      iex> ExAdmin.Utils.admin_association_path(%TestExAdmin.Product{id: 1}, :tags)
      "/admin/products/1/tags"

      iex> ExAdmin.Utils.admin_association_path(%TestExAdmin.Product{id: 1}, :tags, :update_positions)
      "/admin/products/1/tags/update_positions"
  """
  def admin_association_path(resource, assoc_name, method \\ nil, args \\ []) do
    resource_model = resource.__struct__
    resource_id = ExAdmin.Schema.get_id(resource)
    apply(router, :admin_association_path, [endpoint, method || :index, resource_model.__schema__(:source), resource_id, assoc_name | args])
  end


  @doc """
  Returns a list of items from list1 that are not in list2
  """
  def not_in(list1, list2) do
    Enum.reduce(list1, [], &(if &1 in list2, do: &2, else: [&1 | &2]))
    |> Enum.reverse
  end

  @doc """
  Generate html for a link

  ## Syntax
      iex> ExAdmin.Utils.link_to("click me", "/something", class: "link btn", style: "some styling")
      {:safe, "<a href='/something' class='link btn' style='some styling' >click me</a>"}
  """
  def link_to(name, path, opts \\[]) do
    attributes = case Keyword.get(opts, :remote) do
      true ->
        Keyword.delete(opts, :remote)
        |> Keyword.put(:"data-remote", "true")
      _ -> opts
    end
    |> Enum.reduce("", fn({k,v}, acc) -> acc <> "#{k}='#{v}' " end)

    "<a href='#{path}' #{attributes}>#{name}</a>"
    |> Phoenix.HTML.raw
  end


  @doc false
  def confirm_message, do: "Are you sure you want to delete this?"

  @doc false
  def to_datetime(%Ecto.DateTime{} = dt) do
    {:ok, {date, {h,m,s,_ms}}} = Ecto.DateTime.dump dt
    {date, {h,m,s}}
  end

  @doc false
  def format_time_difference({d, {h, m, s}}) do
    h = d * 24 + h
    zero_pad(h,2) <> ":" <> zero_pad(m,2) <> ":" <> zero_pad(s, 2)
  end

  @doc false
  def format_datetime({{y,m,d}, {h,min,s}}) do
    zero_pad(y, 4) <> "-" <> zero_pad(m, 2) <> "-" <> zero_pad(d, 2) <> " " <>
    zero_pad(h, 2) <> ":" <> zero_pad(min, 2) <> ":" <> zero_pad(s, 2)
  end

  @doc """
  Return the plural of a term.

  Returns a string give an atom or a string.
  """
  def pluralize(atom) when is_atom(atom) do
    Atom.to_string(atom) |> pluralize
  end
  def pluralize(singular) when is_binary(singular) do
    Inflex.pluralize(singular)
  end

  @doc """
  Return the plural of a term based on a passed count.

  If count is equal to 1, return the singular. Otherwise, return the
  plural.

  """
  def pluralize(atom, count) when is_atom(atom),
    do: pluralize(Atom.to_string(atom), count)
  def pluralize(name, 1), do: Inflex.singularize(name)
  def pluralize(name, _), do: Inflex.pluralize(name)

  @doc false
  def get_resource_label(%Plug.Conn{} = conn) do
    menu = conn.assigns.defn.menu
    Map.get menu, :label, resource_model(conn)
  end

  @doc false
  def displayable_name_plural(conn) do
    ExAdmin.Utils.get_resource_label(conn) |> Inflex.pluralize
  end
  def displayable_name_singular(conn) do
    ExAdmin.Utils.get_resource_label(conn) |> Inflex.singularize
  end

  @doc false
  def authorized_action?(conn, action, resource_model) when is_atom(resource_model) do
    fun = Application.get_env(:ex_admin, :authorize)
    if fun, do: fun.(conn, action, resource_model), else: true
  end
  def authorized_action?(conn, action, defn) do
    authorized_action?(conn, action, defn.resource_model)
  end

  @doc false
  def use_authentication do
    false
  end
end<|MERGE_RESOLUTION|>--- conflicted
+++ resolved
@@ -9,10 +9,8 @@
     @endpoint Module.concat([@module, "Endpoint"])
     @router Module.concat([@module, "Router", "Helpers"])
   else
-<<<<<<< HEAD
     @endpoint nil
     @router nil
-=======
     raise """
     Please, setup ex_admin in your config/config.exs:
 
@@ -23,7 +21,6 @@
           MyProject.ExAdmin.Dashboard,
         ]
     """
->>>>>>> 42ae6f5f
   end
 
   @doc false
