--- conflicted
+++ resolved
@@ -17,8 +17,9 @@
 
   def changeset(model, params \\ %{}) do
     model
-<<<<<<< HEAD
-    |> cast(params, @required_fields, @optional_fields)
+
+    |> cast(params, @fields)
+    |> validate_required(@required_fields)
     |> cast_assoc(:noids, required: false)
     |> cast_assoc(:products, required: false)
     |> add_roles(params)
@@ -32,10 +33,6 @@
     else
       changeset
     end
-=======
-    |> cast(params, @fields)
-    |> validate_required(@required_fields)
->>>>>>> 6e2b3f2f
   end
 end
 
@@ -99,8 +96,9 @@
 
   def changeset(model, params \\ %{}) do
     model
-<<<<<<< HEAD
-    |> cast(params, @required_fields, @optional_fields)
+
+    |> cast(params, @fields)
+    |> validate_required(@required_fields)
     |> mark_for_deletion()
   end
 
@@ -111,10 +109,6 @@
     else
       changeset
     end
-=======
-    |> cast(params, @fields)
-    |> validate_required(@required_fields)
->>>>>>> 6e2b3f2f
   end
 end
 
